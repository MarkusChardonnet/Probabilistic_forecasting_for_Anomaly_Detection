"""
author: Florian Krach & Calypso Herrera

code to generate synthetic data from stock-model SDEs
"""

# ==============================================================================
from math import sqrt, exp, isnan, gamma
import numpy as np
import tqdm
from scipy.integrate import quad
from scipy.linalg import expm
import matplotlib.pyplot as plt
import copy, os, sys
import pickle
from fbm import fbm, fgn  # import fractional brownian motion package
import torch

import matplotlib.animation as animation
from tslearn.preprocessing import TimeSeriesResampler

from AD_synthetic_utils import RMDF, Season_NN

'''
sys.path.append('../..')
from state_space_model import GaussianLinearInvariantSSM
sys.path.append('../../TSAGen')
import Assembler as assem
import generator.trend_generator as tg
import generator.noise_generator as ng
import generator.season_generator as sg
from shape.RMDF import RMDF
'''

# ==============================================================================
# CLASSES
'''
class AD_GLISSM(GaussianLinearInvariantSSM):

    def __init__(self, nb_paths, nb_steps, maturity, dimension, d_state, d_noise, model_file, **kwargs):
        super(AD_GLISSM, self).__init__(
            d_obs=dimension, d_state=d_state, d_noise=d_noise
        )
        self.nb_paths = nb_paths
        self.nb_steps = nb_steps
        self.maturity = maturity
        model_path = "configs/models/" + model_file
        super().load_model(model_path)

    def generate_paths(self, **options):

        dt = self.maturity / self.nb_steps
        paths = self.generate_data(nsamples=self.nb_paths, ts_length=self.nb_steps+1).detach().numpy()
        paths = paths.transpose(0,2,1)
        return paths, None, dt
    
    
class AD_TSAGen():

    def __init__(self, nb_paths, nb_steps, maturity, noise_type, dimension, parameters, anomaly_params, new_shape = True, shape_path = None, **kwargs):
        self.nb_paths = nb_paths
        self.nb_steps = nb_steps
        self.maturity = maturity
        self.parameters = parameters
        self.anomaly_params = anomaly_params
        self.noise_type = noise_type
        self.shape_path = shape_path
        self.new_shape = new_shape

    def generate_paths(self, **options):

        dt = self.maturity / self.nb_steps

        ### TS Components Generators
        # Noise Component
        anomaly_type = self.anomaly_params['type']
        if anomaly_type in ['variance']:
            noise_anomaly_type = anomaly_type
        else:
            noise_anomaly_type = None
        noise_generator = ng.NoiseGeneratorFactory().get_generator(noise_type=self.noise_type, 
                                anomaly_type=noise_anomaly_type,
                                mu=self.parameters['noise_mu'],
                                sigma=self.parameters['noise_std'],
                                skew=self.parameters['noise_skew'],
                                kurt=self.parameters['noise_kurt'],
                                anomaly_params=self.anomaly_params)
        # Trend Component
        trend_generator = tg.TrendGenerator()
        # Season Component
        if anomaly_type in ['deformation', 'vanish']:
            season_anomaly_type = anomaly_type
        else:
            season_anomaly_type = None

        if self.shape_path is None:
                self.shape_path = "configs/models/TSAG_season_generator.pickle"

        season_generator = sg.SeasonGeneratorFactory().get_generator(cycle_num=self.parameters['seas_nb'],
                                                        amplitude=self.parameters['seas_amp'],
                                                        cycle_len=self.parameters['seas_length'],
                                                        drift_a=self.parameters['drift_amp'],
                                                        drift_f=self.parameters['drift_freq'],
                                                        forking_depth=self.parameters['forking_depth'],
                                                        depth=self.parameters['depth'],
                                                        anomaly_type=season_anomaly_type,
                                                        anomaly_params=self.anomaly_params)
        if self.new_shape:
            season_generator.save_anchor(self.shape_path)
        else:
            season_generator.load_anchor(self.shape_path)
        
        ### Generate Components for each TS
        season_list = []
        noise_list = []
        trend_list = []
        for i in range(self.nb_paths):
            season = season_generator.gen_season()
            noise = noise_generator.gen(size=len(season[0]))
            trend = trend_generator.gen(ba=self.parameters['trend_level'],
                                        zeta=self.parameters['trend_slope'],
                                        size=len(season[0]))
            season_list.append(season)
            noise_list.append(noise)
            trend_list.append(trend)
            if i % 10 == 0:
                print("Generated {} paths".format(i+1))

        ### Assemble Components
        assembler = assem.AbstractAssembler(season_list,noise_list,trend_list)
        assembler.assemble()
        results = assembler.get_results()

        ### Process to fit length
        paths = np.empty(shape=(self.nb_paths,1,self.nb_steps+1))
        ad_labels = np.empty(shape=(self.nb_paths,1,self.nb_steps+1))
        for i,res in enumerate(results):
            ts = np.squeeze(np.array(res)[0])
            ls = np.squeeze(np.array(res)[1])
            new_ts = np.squeeze(TimeSeriesResampler(sz=self.nb_steps+1).fit_transform(ts))
            new_ls = np.squeeze(TimeSeriesResampler(sz=self.nb_steps+1).fit_transform(ls))
            new_ls[new_ls > 0] = 1
            paths[i,0,:] = new_ts
            ad_labels[i,0,:] = new_ls

        out_path = '../../plots/AD_TSAGen/{}'.format(self.anomaly_params['type'])
        assembler.save(path=out_path)

        return paths, ad_labels, dt

    # for Orstein Uhlenbeck
    def inject_deformation_anomaly(self, season_patterns, ad_labels):

        pos_list = []
        self.occ_law = self.anomaly_params['occurence_law']
        if self.occ_law == 'single':
            prob = self.anomaly_params['occurence_prob']
            real = np.random.binomial(1, prob, 1)
            if real == 1:
                self.occ_range = self.anomaly_params['occurence_range']
                self.occ_pos_law = self.anomaly_params['occurence_pos_law']
                if self.occ_pos_law == 'uniform':
                    pos = int(np.random.uniform(self.occ_range[0],self.occ_range[1],1))
                    pos_list.append(pos)
        if 'forking_depth_law' in self.anomaly_params:
            self.fork_depth_law = self.anomaly_params['forking_depth_law']
        pos_dim_list = []
        for p in pos_list:
            dim_list = []
            dim_occurence_law = self.anomaly_params['dim_occurence_law']
            if dim_occurence_law == 'indep':
                prob = self.anomaly_params['dim_occurence_prob']
                for j in range(self.dimensions):
                    real = np.random.binomial(1, prob, 1)
                    if real == 1:
                        dim_list.append(j)
            pos_dim_list.append(dim_list)
        
        if self.season_type == 'RMDF':
            if self.fork_depth_law == 'delta':
                self.ad_forking_depth = self.anomaly_params['forking_depth']
            for i,pos in enumerate(pos_list):
                for j in pos_dim_list[i]:
                    anomaly_cycle = self.season_generator[j].gen(self.ad_forking_depth, int(self.season_length))
                    season_patterns[pos][j,:] = anomaly_cycle
                    ad_labels[pos][j,:] = 1
        if self.season_type == 'NN':
            times = torch.tensor(2. * np.pi * np.linspace(0., 1., self.season_length)).unsqueeze(1)
            for i,pos in enumerate(pos_list):
                for j in pos_dim_list[i]:

                    anomaly_season_generator = Season_NN(self.season_nn_layers, self.season_nn_input, 1, 
                                                    self.season_nn_bias)
                    anomaly_season_generator.gen_weigths()
                    anomaly_season_generator.eval()
                    anomaly_cycle = anomaly_season_generator(times.clone().detach()).squeeze().detach().numpy()
                    season_patterns[pos][j,:] = anomaly_cycle
                    ad_labels[pos][j,:] = 1
        
        return season_patterns, ad_labels
'''

class StockModel:
    """
    mother class for all stock models defining the variables and methods shared
    amongst all of them, some need to be defined individually
    """

    def __init__(self, drift, volatility, S0, nb_paths, nb_steps,
                 maturity, sine_coeff, **kwargs):
        self.drift = drift
        self.volatility = volatility
        self.S0 = S0
        self.nb_paths = nb_paths
        self.nb_steps = nb_steps
        self.maturity = maturity
        self.dimensions = np.size(S0)
        if sine_coeff is None:
            self.periodic_coeff = lambda t: 1
        else:
            self.periodic_coeff = lambda t: (1 + np.sin(sine_coeff * t))
        self.loss = None
        self.path_t = None
        self.path_y = None

    def generate_paths(self, **options):
        """
        generate random paths according to the model hyperparams
        :return: stock paths as np.array, dim: [nb_paths, data_dim, nb_steps]
        """
        raise ValueError("not implemented yet")

    def next_cond_exp(self, *args, **kwargs):
        """
        compute the next point of the conditional expectation starting from
        given point for given time_delta
        :return: cond. exp. at next time_point (= current_time + time_delta)
        """
        raise ValueError("not implemented yet")

    def compute_cond_exp(self, times, time_ptr, X, obs_idx, delta_t, T, start_X,
                         n_obs_ot, return_path=True, get_loss=False,
                         weight=0.5, store_and_use_stored=True,
                         start_time=None, moments = [], dim=None,
                         **kwargs):
        """
        compute conditional expectation similar to computing the prediction in
        the model.NJODE.forward
        ATTENTION: Works correctly only for non-masked data!
        :param times: see model.NJODE.forward
        :param time_ptr: see model.NJODE.forward
        :param X: see model.NJODE.forward, as np.array
        :param obs_idx: see model.NJODE.forward, as np.array
        :param delta_t: see model.NJODE.forward, as np.array
        :param T: see model.NJODE.forward
        :param start_X: see model.NJODE.forward, as np.array
        :param n_obs_ot: see model.NJODE.forward, as np.array
        :param return_path: see model.NJODE.forward
        :param get_loss: see model.NJODE.forward
        :param weight: see model.NJODE.forward
        :param store_and_use_stored: bool, whether the loss, and cond exp path
            should be stored and reused when calling the function again
        :param start_time: None or float, if float, this is first time point
        :param kwargs: unused, to allow for additional unused inputs
        :return: float (loss), if wanted paths of t and y (np.arrays)
        """
        if return_path and store_and_use_stored:
            if get_loss:
                if self.path_t is not None and self.loss is not None:
                    return self.loss, self.path_t, self.path_y
            else:
                if self.path_t is not None:
                    return self.loss, self.path_t, self.path_y
        elif store_and_use_stored:
            if get_loss:
                if self.loss is not None:
                    return self.loss

        y = start_X
        batch_size = start_X.shape[0]
        current_time = 0.0
        if start_time:
            current_time = start_time

        loss = 0

        if return_path:
            if start_time:
                path_t = []
                path_y = []
            else:
                path_t = [0.]
                path_y = [y]

        for i, obs_time in enumerate(times):
            # the following is needed for the combined stock model datasets
            if obs_time > T + 1e-10*delta_t:
                break
            if obs_time <= current_time:
                continue
            # Calculate conditional expectation stepwise
            while current_time < (obs_time - 1e-10*delta_t):
                if current_time < obs_time - delta_t:
                    delta_t_ = delta_t
                else:
                    delta_t_ = obs_time - current_time
                y = self.next_cond_exp(y, delta_t_, current_time)
                current_time = current_time + delta_t_

                # Storing the conditional expectation
                if return_path:
                    path_t.append(current_time)
                    path_y.append(y)

            # Reached an observation - set new interval
            start = time_ptr[i]
            end = time_ptr[i + 1]
            X_obs = X[start:end]
            i_obs = obs_idx[start:end]

            # Update h. Also updating loss, tau and last_X
            Y_bj = y
            temp = copy.copy(y)
            temp[i_obs] = X_obs
            y = temp
            Y = y

            if get_loss:
                loss = loss + compute_loss(X_obs=X_obs, Y_obs=Y[i_obs],
                                           Y_obs_bj=Y_bj[i_obs],
                                           n_obs_ot=n_obs_ot[i_obs],
                                           batch_size=batch_size, weight=weight)

            if return_path:
                path_t.append(obs_time)
                path_y.append(y)

        # after every observation has been processed, propagating until T
        while current_time < T - 1e-10 * delta_t:
            if current_time < T - delta_t:
                delta_t_ = delta_t
            else:
                delta_t_ = T - current_time
            y = self.next_cond_exp(y, delta_t_, current_time)
            current_time = current_time + delta_t_

            # Storing the predictions.
            if return_path:
                path_t.append(current_time)
                path_y.append(y)

        if get_loss and store_and_use_stored:
            self.loss = loss
        if return_path and store_and_use_stored:
            self.path_t = np.array(path_t)
            self.path_y = np.array(path_y)

        if return_path:
            # path dimension: [time_steps, batch_size, output_size]
            return loss, np.array(path_t), np.array(path_y)
        else:
            return loss

    def get_optimal_loss(self, times, time_ptr, X, obs_idx, delta_t, T, start_X,
                         n_obs_ot, weight=0.5, M=None, mult=None, functions=None):
        if mult is not None and mult > 1:
            bs, dim = start_X.shape
            _dim = round(dim / mult)
            X = X[:, :_dim]
            start_X = start_X[:, :_dim]
            if M is not None:
                M = M[:, :_dim]

        loss, _, _ = self.compute_cond_exp(
            times, time_ptr, X, obs_idx, delta_t, T, start_X, n_obs_ot,
            return_path=True, get_loss=True, weight=weight, M=M)
        return loss
    
class Microbiome_OrnsteinUhlenbeck(StockModel):

    def __init__(self, volatility, nb_paths, nb_steps, dimension, S0, noise,
                 fct_params, anomaly_params, dynamic_vars, speed, maturity, sine_coeff=None, **kwargs):
        if S0 is not None:
            S0 = np.array(S0)
        super(Microbiome_OrnsteinUhlenbeck, self).__init__(
            volatility=volatility, nb_paths=nb_paths, drift=None,
            nb_steps=nb_steps, S0=S0, maturity=maturity,
            sine_coeff=sine_coeff
        )
        self.dynamic_vars = dynamic_vars
        self.anomaly_params = anomaly_params
        self.anomaly_type = self.anomaly_params['type']
        self.get_fct_generator(fct_params)

        # to change
        if speed is not None:
            if isinstance(speed, float):
                self.speed = speed * np.eye(self.dimensions)
            if isinstance(speed, list) and isinstance(speed[0], float):
                self.speed = np.array(speed) * np.eye(self.dimensions)
            if isinstance(speed, list) and isinstance(speed[0], list):
                self.speed = np.array(speed)
            assert(self.speed.shape == (self.dimensions, self.dimensions))
        else:
            NotImplementedError

        if noise is not None:
            self.noise_type = noise['type']
            if isinstance(noise['cov'], float):
                self.noise_cov = noise['cov'] * np.eye(self.dimensions)
            if isinstance(noise['cov'], list) and isinstance(noise['cov'][0], float):
                self.noise_cov = np.array(noise['cov']) * np.eye(self.dimensions)
            if isinstance(noise['cov'], list) and isinstance(noise['cov'][0], list):
                self.noise_cov = np.array(noise['cov'])
            assert(self.noise_cov.shape == (self.dimensions, self.dimensions))
        else:
            self.noise_cov = np.zeros((self.dimensions, self.dimensions))

        if volatility is not None:
            if isinstance(volatility['vol_value'], float):
                self.volatility = volatility['vol_value'] * np.eye(self.dimensions)
            if isinstance(volatility['vol_value'], list) and isinstance(volatility['vol_value'][0], float):
                self.volatility = np.array(volatility['vol_value']) * np.eye(self.dimensions)
            if isinstance(volatility['vol_value'], list) and isinstance(volatility['vol_value'][0], list):
                self.volatility = np.array(volatility['vol_value'])
            assert(self.noise_cov.shape == (self.dimensions, self.dimensions))
        else:
            self.volatility = np.zeros((self.dimensions, self.dimensions))

    def get_fct_generator(self, fct_params):

        self.fct_type = fct_params['type']

        if self.fct_type == 'invexp':
            self.fct_scale = fct_params['scale']
            self.fct_decay = fct_params['decay']
            self.fct = [lambda x : self.fct_scale * (1 - np.exp(-self.fct_decay * x)) for j in range(self.dimensions)]

        return 0


    def get_components(self):

        if self.fct_type == 'invexp':
            # same procedure as for RMDF, generate already array
            # times = np.expand_dims(np.arange(self.nb_steps+1), axis=1)
            times = np.expand_dims(np.linspace(0., 1., self.nb_steps + 1), axis=1)
            self.fct_pattern = np.transpose(np.concatenate([self.fct[j](times)
                                                                for j in range(self.dimensions)],axis=1),axes=(1,0))

        self.ad_labels = np.zeros(self.nb_steps + 1)

        if self.S0 is None:
            self.S0 = self.fct_pattern[:,0]

        # self.fct = lambda t: self.fct_patterns[:,int(t*self.nb_steps/self.maturity)]
        # self.anomalies = lambda t: self.ad_labels[int(t*self.nb_steps/self.maturity)]
        # self.drift = lambda x, t: - self.periodic_coeff(t) * self.speed @ (x - self.fct(t))
        self.diffusion = lambda x, t: self.volatility @ np.sqrt(np.maximum(x,1e-5))
        if self.noise_type == 'gaussian':
            def noise(x, t):
                if np.all(self.noise_cov == 0):
                    return np.zeros(self.dimensions)
                eps = np.random.normal(x, x, self.dimensions)
                return self.noise_cov @ eps
            self.noise = noise

    
    def compute_cond_exp(self, times, time_ptr, X, obs_idx, delta_t, T, start_X,
                         n_obs_ot, return_path=True, get_loss=False,
                         weight=0.5, store_and_use_stored=False,
                         start_time=None, functions = None,
                         **kwargs):
        
        if return_path and store_and_use_stored:
            if get_loss:
                if self.path_t is not None and self.loss is not None:
                    return self.loss, self.path_t, self.path_y
            else:
                if self.path_t is not None:
                    return self.loss, self.path_t, self.path_y
        elif store_and_use_stored:
            if get_loss:
                if self.loss is not None:
                    return self.loss

        y = start_X
        batch_size = start_X.shape[0]

        current_time = 0.0
        if start_time:
            current_time = start_time

        loss = 0

        if return_path:
            if start_time:
                path_t = []
                path_y = []
            else:
                path_t = [0.]
                path_y = [y]

        last_times = current_time * np.ones(batch_size)

        for i, obs_time in enumerate(times):
            # the following is needed for the combined stock model datasets
            if obs_time > T + 1e-10*delta_t:
                break
            if obs_time <= current_time:
                continue

            # Calculate conditional expectation stepwise
            while current_time < (obs_time - 1e-10*delta_t):
                if current_time < obs_time - delta_t:
                    delta_t_ = delta_t
                else:
                    delta_t_ = obs_time - current_time

                current_time = current_time + delta_t_
                diff_t = current_time * np.ones(batch_size) - last_times
                y = self.next_cond_moments(y, diff_t, delta_t, current_time, functions)

                # Storing the conditional expectation
                if return_path:
                    path_t.append(current_time)
                    path_y.append(y)

            # Reached an observation - set new interval
            start = time_ptr[i]
            end = time_ptr[i + 1]
            X_obs = X[start:end]
            i_obs = obs_idx[start:end]
            last_times[i_obs] = current_time * np.ones(len(i_obs))

            # Update h. Also updating loss, tau and last_X
            Y_bj = y
            temp = copy.copy(y)
            temp[i_obs] = X_obs
            y = temp
            Y = y

            if get_loss:
                loss = loss + compute_loss(X_obs=X_obs, Y_obs=Y[i_obs],
                                           Y_obs_bj=Y_bj[i_obs],
                                           n_obs_ot=n_obs_ot[i_obs],
                                           batch_size=batch_size, weight=weight)

            if return_path:
                path_t.append(obs_time)
                path_y.append(y)

        last_time = current_time
        # after every observation has been processed, propagating until T
        while current_time < T - 1e-10 * delta_t:
            if current_time < T - delta_t:
                delta_t_ = delta_t
            else:
                delta_t_ = T - current_time
            
            '''
            y1 = y[:,:self.dimensions]
            y1 = self.next_cond_exp(y1, delta_t_, current_time)
            current_time = current_time + delta_t_
            diff_t = current_time * np.ones(batch_size) - last_times
            
            cond_moments = self.cond_moments(cond_exp=y1, diff_t=diff_t, current_t=current_time, 
                                        functions=functions)
            y = np.concatenate([y1,cond_moments], axis=1)
            '''
            current_time = current_time + delta_t_
            diff_t = current_time * np.ones(batch_size) - last_times
            y = self.next_cond_moments(y, diff_t, delta_t, current_time, functions)
            
            # Storing the predictions.
            if return_path:
                path_t.append(current_time)
                path_y.append(y)

        if get_loss and store_and_use_stored:
            self.loss = loss
        if return_path and store_and_use_stored:
            self.path_t = np.array(path_t)
            self.path_y = np.array(path_y)

        # print(np.array(path_y)[:,0,1] - np.power(np.array(path_y)[:,0,0],2))

        if return_path:
            # path dimension: [time_steps, batch_size, output_size]
            return loss, np.array(path_t), np.array(path_y)
        else:
            return loss
    
        
    def get_optimal_loss(self, times, time_ptr, X, obs_idx, delta_t, T, start_X,
                         n_obs_ot, weight=0.5, M=None, mult=None):

        if mult is not None and mult > 1:
            bs, dim = start_X.shape
            _dim = round(dim / mult)
            X = X[:, :_dim]
            start_X = start_X[:, :_dim]
            if M is not None:
                M = M[:, :_dim]

        loss, _, _ = self.compute_cond_exp(
            times, time_ptr, X, obs_idx, delta_t, T, start_X, n_obs_ot,
            return_path=True, get_loss=True, weight=weight, M=M)
        return loss

    def next_cond_moments(self, y, diff_t, delta_t, current_t, functions=None):  # and in higher dimension ????

        self.get_components()
        if functions is None:
            functions = ['id']

        dim = self.dimensions
        batch_size = y.shape[0]

        res = np.zeros((batch_size, dim * len(functions)))

        factor = np.expand_dims(self.periodic_coeff(current_t) *  self.speed, axis=0)
        diff_t = np.expand_dims(diff_t, axis=(1,2))
        vol = np.matmul(self.volatility, np.transpose(self.volatility)).reshape(1, dim, dim)

        
        cond_exp_integral = delta_t * np.matmul(np.tile(factor, (batch_size, 1, 1)), 
                                                np.tile(np.expand_dims(self.fct(current_t),axis=(0,2)), 
                                                        (batch_size, 1, 1))).reshape(batch_size,dim)

        mat_diff_t = - np.tile(factor, (batch_size, 1, 1)) * np.tile(diff_t, (1, dim, dim))
        exp_term_diff_t = np.concatenate([expm(m).reshape(1,dim,dim) for m in mat_diff_t], axis=0)
        cond_var_add = np.matmul(np.matmul(exp_term_diff_t, np.tile(vol, (batch_size, 1, 1))), exp_term_diff_t.transpose((0,2,1)))
        cond_var_add = delta_t * np.diagonal(cond_var_add, axis1=1, axis2=2)

        mat_delta_t = - np.tile(factor, (batch_size, 1, 1)) * np.tile(np.array([delta_t]).reshape(1,1,1), (batch_size, dim, dim))
        exp_term_delta_t = np.concatenate([expm(m).reshape(1,dim,dim) for m in mat_delta_t], axis=0)

        which = np.argmax(np.array(functions) == 'id')
        prev_con_exp = y[:,dim*which:dim*(which+1)]
        cond_exp = np.matmul(exp_term_delta_t, prev_con_exp.reshape(batch_size,dim,1)).reshape(batch_size,dim) + cond_exp_integral
        res[:,dim*which:dim*(which+1)] = cond_exp

        for i,f in enumerate(functions):
            if f == "power-2":
                #cond_var = y[:,(i+1)*dim:(i+2)*dim] - np.power(prev_con_exp,2)
                cond_var = y[:,i*dim:(i+1)*dim] - np.power(prev_con_exp,2)
                cond_var += cond_var_add
                cond_exp_2 = cond_var + np.power(cond_exp, 2)
                #res[:,(i+1)*dim:(i+2)*dim] = cond_exp_2
                res[:,i*dim:(i+1)*dim] = cond_exp_2
        return res

    def get_anomaly_fcts(self):

        self.spike = False

        if self.anomaly_type is None:
            return None, None, []

        # if self.anomaly_type in ['scale', 'diffusion', 'noise', 'trend', 'cutoff']:
        if self.anomaly_type in ['cutoff']:

<<<<<<< HEAD
            self.occ_prob = self.anomaly_params['occurence_prob']
=======
>>>>>>> 6860652f
            self.occ_pos_range = self.anomaly_params['occurence_pos_range']
            self.occ_pos_law = self.anomaly_params['occurence_pos_law']
            self.occ_len_range = self.anomaly_params['occurence_len_range']
            self.occ_len_law = self.anomaly_params['occurence_len_law']
<<<<<<< HEAD
            self.occ_law = self.anomaly_params['occurence_law']
            self.occ_law_param = self.anomaly_params['occurence_law_param']

            r = np.random.binomial(1, self.occ_prob, 1)
            if r == 0:
                return None, None, []

=======
            # self.dim_occ_pos = self.anomaly_params['dim_occurence_pos']
            # self.dim_occ_law = self.anomaly_params['dim_occurence_law']
            # self.dim_occ_prob = self.anomaly_params['dim_occurence_prob']
            self.occ_law = self.anomaly_params['occurence_law']
            self.occ_law_param = self.anomaly_params['occurence_law_param']

>>>>>>> 6860652f
            pos_list = []
            olr0, olr1 = self.occ_len_range
            opr0, opr1 = self.occ_pos_range
            if self.occ_law == 'single':
<<<<<<< HEAD
                if self.occ_len_law == 'uniform':
                    length = float(np.random.uniform(olr0,olr1,1))
                if self.occ_pos_law == 'uniform':
                    pos = float(np.random.uniform(opr0,opr1-length,1))
                for j in range(self.dimensions):
                    l = []
                    l.append((pos, pos+length))
                    pos_list.append(l)
=======
                r = np.random.binomial(1, self.occ_law_param, 1)
                if r == 1:
                    if self.occ_len_law == 'uniform':
                        length = float(np.random.uniform(olr0,olr1,1))
                    if self.occ_pos_law == 'uniform':
                        pos = float(np.random.uniform(opr0,opr1-length,1))
                    for j in range(self.dimensions):
                        l = []
                        l.append((pos, pos+length))
                        pos_list.append(l)
>>>>>>> 6860652f
            elif self.occ_law == 'geometric':
                n = np.random.geometric(self.occ_law_param, 1)
                pos_list = [[] for j in range(self.dimensions)]
                for o in range(int(n)):
                    if self.occ_len_law == 'uniform':
                        length = float(np.random.uniform(olr0,olr1,1))
                    if self.occ_pos_law == 'uniform':
                        pos = float(np.random.uniform(opr0,opr1-length,1))
                    for j in range(self.dimensions):
                        pos_list[j].append((pos, pos+length))

            exposure_steps = [int(p[0] * self.nb_steps) for p in pos_list[0]]
        
        # if self.anomaly_type == 'diffusion':
        #     ad_labels = copy.copy(self.ad_labels)

        #     diff_change = self.anomaly_params['diffusion_change']
        #     diff_deviation = self.anomaly_params['diffusion_deviation']

        #     diffusion_pattern = np.tile(np.expand_dims(self.volatility, 0), (self.nb_steps+1,1,1))
        #     for j in range(self.dimensions):
        #         for p in pos_list[j]:
        #             p0 = int(p[0] * self.nb_steps)
        #             p1 = int(p[1] * self.nb_steps)
        #             if diff_change == 'multiplicative':
        #                 diffusion_pattern[p0:p1,j,j] *= diff_deviation
        #             elif diff_change == 'additive':
        #                 diffusion_pattern[p0:p1,j,j] += diff_deviation
        #             ad_labels[j,p0:p1] = 1

        #     anomalies = lambda t: ad_labels[:,int(t*self.nb_steps/self.maturity)]
        #     diffusion = lambda x, t: diffusion_pattern[int(t*self.nb_steps/self.maturity)]
                
        #     return None, diffusion, None, anomalies, exposure_steps
        
        # if self.anomaly_type == 'noise':
        #     ad_labels = copy.copy(self.ad_labels)

        #     noise_change = self.anomaly_params['noise_change']
        #     noise_deviation = self.anomaly_params['noise_deviation']
                
        #     noise_cov_pattern = np.tile(np.expand_dims(self.noise_cov, 0), (self.nb_steps+1,1,1))
        #     for j in range(self.dimensions):
        #         for p in pos_list[j]:
        #             p0 = int(p[0] * self.nb_steps)
        #             p1 = int(p[1] * self.nb_steps)
        #             if noise_change == 'multiplicative':
        #                 noise_cov_pattern[p0:p1,j,j] *= noise_deviation
        #             elif noise_change == 'additive':
        #                 noise_cov_pattern[p0:p1,j,j] += noise_deviation
        #             ad_labels[j,p0:p1] = 1

        #     anomalies = lambda t: ad_labels[:,int(t*self.nb_steps/self.maturity)]
        #     noise = lambda x, t: noise_cov_pattern[int(t*self.nb_steps/self.maturity)] @ np.random.normal(0, 1, self.dimensions)
                
        #     return None, None, noise, anomalies, exposure_steps
        
        # elif self.anomaly_type == 'scale':

        #     fct_patterns = copy.copy(self.fct_patterns)
        #     ad_labels = copy.copy(self.ad_labels)

        #     scale_level_law = self.anomaly_params['scale_level_law']

        #     for j in range(self.dimensions):
        #         for p in pos_list[j]:
        #             p0 = int(p[0] * self.nb_steps)
        #             p1 = int(p[1] * self.nb_steps)
        #             if scale_level_law == 'uniform':
        #                 c0, c1 = self.anomaly_params['scale_level_range']
        #                 scale_level = float(np.random.uniform(c0,c1,1))
        #             fct_patterns[j,p0:p1] *= scale_level
        #             ad_labels[j,p0:p1] = 1

        #     seasons = lambda t: fct_patterns[:,int(t*self.nb_steps/self.maturity)]
        #     anomalies = lambda t: ad_labels[:,int(t*self.nb_steps/self.maturity)]
        #     drift = lambda x, t: - self.periodic_coeff(t) * self.speed @ (x - seasons(t))

        #     return drift, None, None, anomalies, exposure_steps
        
        # elif self.anomaly_type == 'trend':

        #     fct_patterns = copy.copy(self.fct_patterns)
        #     ad_labels = copy.copy(self.ad_labels)

        #     trend_level_law = self.anomaly_params['trend_level_law']

        #     for j in range(self.dimensions):
        #         for p in pos_list[j]:
        #             p0 = int(p[0] * self.nb_steps)
        #             p1 = int(p[1] * self.nb_steps)
        #             if trend_level_law == 'uniform':
        #                 c0, c1 = self.anomaly_params['trend_level_range']
        #                 trend_level = float(np.random.uniform(c0,c1,1))
        #                 if self.anomaly_params['trend_level_sign'] == 'both':
        #                     s = np.random.binomial(1, 0.5, 1)
        #                     if s == 0:
        #                         trend_level = -trend_level
        #                 elif self.anomaly_params['trend_level_sign'] == 'minus':
        #                     trend_level = -trend_level

        #             length = p1-p0
        #             fct_patterns[j,p0:p1] += np.arange(length) * trend_level / self.nb_steps
        #             ad_labels[j,p0:p1] = 1

        #     seasons = lambda t: fct_patterns[:,int(t*self.nb_steps/self.maturity)]
        #     anomalies = lambda t: ad_labels[:,int(t*self.nb_steps/self.maturity)]
        #     drift = lambda x, t: - self.periodic_coeff(t) * self.speed @ (x - seasons(t))

        #     return drift, None, None, anomalies, exposure_steps
        
        if self.anomaly_type == 'cutoff':

            fct_pattern = copy.copy(self.fct_pattern)
            ad_labels = copy.copy(self.ad_labels)

            cutoff_level_law = self.anomaly_params['cutoff_level_law']

            for j in range(self.dimensions):
                for p in pos_list[j]:
                    p0 = int(p[0] * self.nb_steps)
                    p1 = int(p[1] * self.nb_steps)
                    if cutoff_level_law == 'uniform':
                        c0, c1 = self.anomaly_params['cutoff_level_range']
                        cutoff_level = float(np.random.uniform(c0,c1,1))
                    elif cutoff_level_law == 'current_level':
                        cutoff_level = self.fct_pattern(p[0])
                    fct_pattern[j,p0:p1] = cutoff_level * fct_pattern[j,p0]
                    ad_labels[p0:p1] = 1

            # seasons = lambda t: fct_patterns[:,int(t*self.nb_steps/self.maturity)]
            # anomalies = lambda t: ad_labels[int(t*self.nb_steps/self.maturity)]
            # drift = lambda x, t: - self.periodic_coeff(t) * self.speed @ (x - seasons(t))

            # return drift, None, None, anomalies, exposure_steps

            return fct_pattern, ad_labels, exposure_steps
        

    def get_dynamic_vars(self, fct_pattern):

        dynamic_vars = np.zeros((self.nb_steps + 1, 0))

        for var in self.dynamic_vars:
            if var["type"] == "static":
                x = np.random.random()
                s = var["probs"][0]
                v = 0
                while s < x:
                    v += 1
                    s += var["probs"][v]
                var_values = np.zeros((self.nb_steps + 1, var["nb_vals"]))
                var_values[:,v] = 1
                fct_pattern[:,:var["duration"]] *= var["factor"][v]
                dynamic_vars = np.concatenate([dynamic_vars, var_values],axis=1)
            if var["type"] == "dynamic":
                durations = [0]
                var_values = np.zeros((self.nb_steps + 1, var["nb_vals"]))
                for v in range(var["nb_vals"]):
                    if var["goem_law"][v] is not None:
                        x = np.random.geometric(var["goem_law"][v])
                    else:
                        x = self.nb_steps + 1
                    durations.append(durations[-1] + min(x, var["max_dur"][v]))
<<<<<<< HEAD
                    if durations[-2] < self.nb_steps:
                        var_values[durations[-2]:min(durations[-1],self.nb_steps + 1),v] = 1
                        fct_pattern[:,durations[-2]:durations[-1]] *= var["factor"][v]
=======
                    var_values[durations[-2]:durations[-1],v] = 1
                    fct_pattern[:,durations[-2]:durations[-1]] *= var["factor"][v]
>>>>>>> 6860652f
                dynamic_vars = np.concatenate([dynamic_vars, var_values],axis=1)

        return fct_pattern, dynamic_vars


    def generate_paths(self, start_X=None, no_S0=True):
        # Diffusion of the variance: dv = -k(v-season(t))*dt + vol*dW
        if no_S0:
            self.S0 = None

        self.get_components()

        spot_paths = np.empty((self.nb_paths, self.dimensions, self.nb_steps + 1))
        deter_paths = np.empty_like(spot_paths)
        final_paths = np.empty_like(spot_paths)
        ad_label_paths = np.zeros((self.nb_paths, self.nb_steps + 1))
        path_fct_patterns = np.empty_like(spot_paths)
        path_exposure_steps = np.empty(self.nb_paths, dtype=object)
        dynamic = np.zeros((self.nb_paths, sum([var["nb_vals"] for var in self.dynamic_vars]), self.nb_steps + 1))

        dt = self.maturity / self.nb_steps

        if start_X is not None:
            spot_paths[:, :, 0] = start_X
        for i in range(self.nb_paths):
            if i % 100 == 0 and i != 0:
                print("Generated {} paths".format(i))

            fct_pattern, ad_labels, exposure_steps = self.get_anomaly_fcts()
            diffusion = self.diffusion
            noise = self.noise
            if ad_labels is None:
                ad_labels = self.ad_labels
            anomalies = lambda t: ad_labels[int(t*self.nb_steps/self.maturity)]
            if fct_pattern is None:
                fct_pattern = copy.copy(self.fct_pattern)
            path_exposure_steps[i] = exposure_steps

            fct_pattern, dynamic_vars = self.get_dynamic_vars(fct_pattern)
            dynamic[i] = np.transpose(dynamic_vars)

<<<<<<< HEAD
=======
            print("B", dynamic_vars)

>>>>>>> 6860652f
            fct = lambda t: fct_pattern[:,int(t*self.nb_steps/self.maturity)]
            drift = lambda x, t: - self.periodic_coeff(t) * self.speed @ (x - fct(t))

            if start_X is None:
                spot_paths[i, :, 0] = self.S0
                deter_paths[i, :, 0] = self.S0
                final_paths[i, :, 0] = (spot_paths[i, :, 0] + noise(spot_paths[i, :, 0], (0) * dt)) # @ eps)
                path_fct_patterns[i, :, 0] = (fct(0.))
            for k in range(1, self.nb_steps + 1):
                random_numbers_bm = np.random.normal(0, 1, self.dimensions)
                dW = random_numbers_bm * np.sqrt(dt)
                spot_paths[i, :, k] = (
                        spot_paths[i, :, k - 1]
                        + drift(spot_paths[i, :, k - 1], (k - 1) * dt) * dt
                        + diffusion(spot_paths[i, :, k - 1], (k) * dt) @ dW)
                final_paths[i, :, k] = (spot_paths[i, :, k] + noise(spot_paths[i, :, k], (k) * dt)) # @ eps)
                deter_paths[i, :, k] = (
                        deter_paths[i, :, k - 1]
                        + drift(deter_paths[i, :, k - 1], (k - 1) * dt) * dt)
                path_fct_patterns[i,:,k] = (fct((k - 1) * dt))
                ad_label_paths[i, k] = (anomalies((k - 1) * dt))
        
        # stock_path, final_paths, deter_paths, seasonal_function, ad_labels : [nb_paths, dimension, time_steps]
        # return season_pattern, ad_labels
        return final_paths, ad_label_paths, deter_paths, path_fct_patterns, dt, path_exposure_steps, dynamic

class AD_OrnsteinUhlenbeckWithSeason(StockModel):

    def __init__(self, volatility, nb_paths, nb_steps, dimension, S0, noise,
                 season_params, anomaly_params, speed, maturity, sine_coeff=None, **kwargs):
        if S0 is None:
            S0 = np.zeros(dimension)
        super(AD_OrnsteinUhlenbeckWithSeason, self).__init__(
            volatility=volatility, nb_paths=nb_paths, drift=None,
            nb_steps=nb_steps, S0=S0, maturity=maturity,
            sine_coeff=sine_coeff
        )
        self.anomaly_params = anomaly_params
        self.anomaly_type = self.anomaly_params['type']
        self.get_season_generator(season_params)

        # to change
        if speed is not None:
            if isinstance(speed, float):
                self.speed = speed * np.eye(self.dimensions)
            if isinstance(speed, list) and isinstance(speed[0], float):
                self.speed = np.array(speed) * np.eye(self.dimensions)
            if isinstance(speed, list) and isinstance(speed[0], list):
                self.speed = np.array(speed)
            assert(self.speed.shape == (self.dimensions, self.dimensions))
        else:
            NotImplementedError

        if noise is not None:
            self.noise_type = noise['type']
            if isinstance(noise['cov'], float):
                self.noise_cov = noise['cov'] * np.eye(self.dimensions)
            if isinstance(noise['cov'], list) and isinstance(noise['cov'][0], float):
                self.noise_cov = np.array(noise['cov']) * np.eye(self.dimensions)
            if isinstance(noise['cov'], list) and isinstance(noise['cov'][0], list):
                self.noise_cov = np.array(noise['cov'])
            assert(self.noise_cov.shape == (self.dimensions, self.dimensions))
        else:
            self.noise_cov = np.zeros((self.dimensions, self.dimensions))

        if volatility is not None:
            if isinstance(volatility['vol_value'], float):
                self.volatility = volatility['vol_value'] * np.eye(self.dimensions)
            if isinstance(volatility['vol_value'], list) and isinstance(volatility['vol_value'][0], float):
                self.volatility = np.array(volatility['vol_value']) * np.eye(self.dimensions)
            if isinstance(volatility['vol_value'], list) and isinstance(volatility['vol_value'][0], list):
                self.volatility = np.array(volatility['vol_value'])
            assert(self.noise_cov.shape == (self.dimensions, self.dimensions))
        else:
            self.volatility = np.zeros((self.dimensions, self.dimensions))

    def get_season_generator(self, season_params):

        self.season_type = season_params['seas_type']
        self.new_season = season_params['new_seas']
        self.season_path = season_params['seas_path']
        self.changing_season = season_params['changing_seas']
        self.season_nb = season_params['seas_nb']
        self.season_length = season_params['seas_length']
        self.anomaly_type = self.anomaly_params['type']
        self.seas_amp = season_params['seas_amp']
        if 'seas_range' in season_params:
            self.seas_range = season_params['seas_range']

        if self.season_type == 'RMDF':
            self.season_generator = [RMDF(depth=season_params['depth']) for j in range(self.dimensions)]
            self.forking_depth = season_params['forking_depth']
            if self.new_season:
                for j in range(self.dimensions):
                    self.season_generator[j].gen_anchor()
                    self.season_generator[j].save_anchor(self.season_path + '_dim{}.pkl'.format(j))
            else:
                for j in range(self.dimensions):
                    self.season_generator[j].load_anchor(self.season_path + '_dim{}.pkl'.format(j))
        if self.season_type == 'NN':
            self.season_nn_layers = season_params['nn_layers']
            self.season_nn_bias = season_params['nn_bias']
            self.season_nn_input = season_params['nn_input']
            self.season_generator = [Season_NN(self.season_nn_layers, self.season_nn_input, 1, 
                                               self.season_nn_bias) for j in range(self.dimensions)]
            if self.new_season:
                for j in range(self.dimensions):
                    self.season_generator[j].gen_weigths()
                    self.season_generator[j].save(self.season_path + '_dim{}.pt'.format(j))
            else:
                for j in range(self.dimensions):
                    self.season_generator[j].load(self.season_path + '_dim{}.pt'.format(j))
            for j in range(self.dimensions):
                self.season_generator[j].eval()

        return 0


    def get_components(self):

        if self.season_type == 'RMDF':
            if self.forking_depth == 0:
                base_season_patterns = np.concatenate([np.expand_dims(self.season_generator[j].gen(self.forking_depth, 
                                                                                                   self.season_length),axis=0) for j in range(self.dimensions)],axis=0)
                season_patterns = [base_season_patterns for s in range(self.season_nb)]
            else:
                season_patterns = []
                for s in range(self.season_nb):
                    season_patterns.append(np.concatenate([np.expand_dims(self.season_generator[j].gen(self.forking_depth, 
                                                                                                   self.season_length),axis=0) for j in range(self.dimensions)],axis=0))
            
        if self.season_type == 'NN':
            # same procedure as for RMDF, generate already array
            times = torch.tensor(2. * np.pi * np.linspace(0., 1., self.season_length)).unsqueeze(1)
            base_season_patterns = np.transpose(np.concatenate([self.season_generator[j](times.clone().detach()).detach().numpy() 
                                                                for j in range(self.dimensions)],axis=1),axes=(1,0))
            season_patterns = [copy.copy(base_season_patterns) for s in range(self.season_nb)]

        ad_labels = [np.zeros_like(base_season_patterns) for s in range(self.season_nb)]

        if self.seas_amp == 'automatic':
            min_seas = np.min(season_patterns[0])
            max_seas = np.max(season_patterns[0])
            min_exp = self.seas_range[0]
            max_exp = self.seas_range[1]

        # if self.anomaly_type == 'deformation':
        #         season_patterns, ad_labels = self.inject_deformation_anomaly(season_patterns, ad_labels)

        season_patterns = np.concatenate(season_patterns, axis=1)
        season_patterns = np.reshape(TimeSeriesResampler(sz=self.nb_steps+1).fit_transform(season_patterns),(self.dimensions,-1))
        if self.seas_amp == 'automatic':
            factor = (max_exp - min_exp) / (max_seas - min_seas)
            season_patterns = (season_patterns - min_seas) * factor + min_exp
        else:
            season_patterns = self.seas_amp * season_patterns

        ad_labels = np.concatenate(ad_labels, axis=1)
        ad_labels = np.reshape(TimeSeriesResampler(sz=self.nb_steps+1).fit_transform(ad_labels),(self.dimensions,-1))
        ad_labels[ad_labels > 0] = 1
        self.season_patterns = season_patterns
        self.ad_labels = ad_labels
        if self.S0 is None:
            self.S0 = season_patterns[:,0]

        self.seasons = lambda t: self.season_patterns[:,int(t*self.nb_steps/self.maturity)]
        self.anomalies = lambda t: self.ad_labels[:,int(t*self.nb_steps/self.maturity)]
        self.drift = lambda x, t: - self.periodic_coeff(t) * self.speed @ (x - self.seasons(t))
        self.diffusion = lambda x, t: self.volatility
        if self.noise_type == 'gaussian':
            def noise(x, t):
                eps = np.random.normal(0, 1, self.dimensions)
                return self.noise_cov @ eps
            self.noise = noise

    
    def compute_cond_exp(self, times, time_ptr, X, obs_idx, delta_t, T, start_X,
                         n_obs_ot, return_path=True, get_loss=False,
                         weight=0.5, store_and_use_stored=False,
                         start_time=None, functions = None,
                         **kwargs):
        
        if return_path and store_and_use_stored:
            if get_loss:
                if self.path_t is not None and self.loss is not None:
                    return self.loss, self.path_t, self.path_y
            else:
                if self.path_t is not None:
                    return self.loss, self.path_t, self.path_y
        elif store_and_use_stored:
            if get_loss:
                if self.loss is not None:
                    return self.loss

        y = start_X
        batch_size = start_X.shape[0]
        '''dim_obs = y.shape[1]
        dim_tot = self.dimensions * len(functions)
        if dim_obs != dim_tot:
            y = np.concatenate([y, np.zeros((batch_size, dim_tot-dim_obs))],axis=1)'''

        current_time = 0.0
        if start_time:
            current_time = start_time

        loss = 0

        if return_path:
            if start_time:
                path_t = []
                path_y = []
            else:
                path_t = [0.]
                path_y = [y]

        last_times = current_time * np.ones(batch_size)

        for i, obs_time in enumerate(times):
            # the following is needed for the combined stock model datasets
            if obs_time > T + 1e-10*delta_t:
                break
            if obs_time <= current_time:
                continue

            # Calculate conditional expectation stepwise
            while current_time < (obs_time - 1e-10*delta_t):
                if current_time < obs_time - delta_t:
                    delta_t_ = delta_t
                else:
                    delta_t_ = obs_time - current_time

                '''
                y1 = y[:,:self.dimensions]
                y1 = self.next_cond_exp(y1, delta_t_, current_time)
                current_time = current_time + delta_t_
                diff_t = current_time * np.ones(batch_size) - last_times
                cond_moments = self.cond_moments(cond_exp=y1, diff_t=diff_t, current_t=current_time, 
                                            functions=functions)
                y = np.concatenate([y1,cond_moments], axis=1)
                '''
                current_time = current_time + delta_t_
                diff_t = current_time * np.ones(batch_size) - last_times
                y = self.next_cond_moments(y, diff_t, delta_t, current_time, functions)

                # Storing the conditional expectation
                if return_path:
                    path_t.append(current_time)
                    path_y.append(y)

            # Reached an observation - set new interval
            start = time_ptr[i]
            end = time_ptr[i + 1]
            X_obs = X[start:end]
            i_obs = obs_idx[start:end]
            last_times[i_obs] = current_time * np.ones(len(i_obs))

            # Update h. Also updating loss, tau and last_X
            Y_bj = y
            temp = copy.copy(y)
            temp[i_obs] = X_obs
            y = temp
            Y = y

            if get_loss:
                loss = loss + compute_loss(X_obs=X_obs, Y_obs=Y[i_obs],
                                           Y_obs_bj=Y_bj[i_obs],
                                           n_obs_ot=n_obs_ot[i_obs],
                                           batch_size=batch_size, weight=weight)

            if return_path:
                path_t.append(obs_time)
                path_y.append(y)

        last_time = current_time
        # after every observation has been processed, propagating until T
        while current_time < T - 1e-10 * delta_t:
            if current_time < T - delta_t:
                delta_t_ = delta_t
            else:
                delta_t_ = T - current_time
            
            '''
            y1 = y[:,:self.dimensions]
            y1 = self.next_cond_exp(y1, delta_t_, current_time)
            current_time = current_time + delta_t_
            diff_t = current_time * np.ones(batch_size) - last_times
            
            cond_moments = self.cond_moments(cond_exp=y1, diff_t=diff_t, current_t=current_time, 
                                        functions=functions)
            y = np.concatenate([y1,cond_moments], axis=1)
            '''
            current_time = current_time + delta_t_
            diff_t = current_time * np.ones(batch_size) - last_times
            y = self.next_cond_moments(y, diff_t, delta_t, current_time, functions)
            
            # Storing the predictions.
            if return_path:
                path_t.append(current_time)
                path_y.append(y)

        if get_loss and store_and_use_stored:
            self.loss = loss
        if return_path and store_and_use_stored:
            self.path_t = np.array(path_t)
            self.path_y = np.array(path_y)

        # print(np.array(path_y)[:,0,1] - np.power(np.array(path_y)[:,0,0],2))

        if return_path:
            # path dimension: [time_steps, batch_size, output_size]
            return loss, np.array(path_t), np.array(path_y)
        else:
            return loss
    
        
    def get_optimal_loss(self, times, time_ptr, X, obs_idx, delta_t, T, start_X,
                         n_obs_ot, weight=0.5, M=None, mult=None):

        if mult is not None and mult > 1:
            bs, dim = start_X.shape
            _dim = round(dim / mult)
            X = X[:, :_dim]
            start_X = start_X[:, :_dim]
            if M is not None:
                M = M[:, :_dim]

        loss, _, _ = self.compute_cond_exp(
            times, time_ptr, X, obs_idx, delta_t, T, start_X, n_obs_ot,
            return_path=True, get_loss=True, weight=weight, M=M)
        return loss

    def next_cond_moments(self, y, diff_t, delta_t, current_t, functions=None):  # and in higher dimension ????

        self.get_components()
        if functions is None:
            functions = ['id']

        dim = self.dimensions
        batch_size = y.shape[0]

        res = np.zeros((batch_size, dim * len(functions)))

        factor = np.expand_dims(self.periodic_coeff(current_t) *  self.speed, axis=0)
        diff_t = np.expand_dims(diff_t, axis=(1,2))
        vol = np.matmul(self.volatility, np.transpose(self.volatility)).reshape(1, dim, dim)

        
        cond_exp_integral = delta_t * np.matmul(np.tile(factor, (batch_size, 1, 1)), 
                                                np.tile(np.expand_dims(self.seasons(current_t),axis=(0,2)), 
                                                        (batch_size, 1, 1))).reshape(batch_size,dim)

        mat_diff_t = - np.tile(factor, (batch_size, 1, 1)) * np.tile(diff_t, (1, dim, dim))
        exp_term_diff_t = np.concatenate([expm(m).reshape(1,dim,dim) for m in mat_diff_t], axis=0)
        cond_var_add = np.matmul(np.matmul(exp_term_diff_t, np.tile(vol, (batch_size, 1, 1))), exp_term_diff_t.transpose((0,2,1)))
        cond_var_add = delta_t * np.diagonal(cond_var_add, axis1=1, axis2=2)

        mat_delta_t = - np.tile(factor, (batch_size, 1, 1)) * np.tile(np.array([delta_t]).reshape(1,1,1), (batch_size, dim, dim))
        exp_term_delta_t = np.concatenate([expm(m).reshape(1,dim,dim) for m in mat_delta_t], axis=0)

        which = np.argmax(np.array(functions) == 'id')
        prev_con_exp = y[:,dim*which:dim*(which+1)]
        cond_exp = np.matmul(exp_term_delta_t, prev_con_exp.reshape(batch_size,dim,1)).reshape(batch_size,dim) + cond_exp_integral
        res[:,dim*which:dim*(which+1)] = cond_exp

        for i,f in enumerate(functions):
            if f == "power-2":
                #cond_var = y[:,(i+1)*dim:(i+2)*dim] - np.power(prev_con_exp,2)
                cond_var = y[:,i*dim:(i+1)*dim] - np.power(prev_con_exp,2)
                cond_var += cond_var_add
                cond_exp_2 = cond_var + np.power(cond_exp, 2)
                #res[:,(i+1)*dim:(i+2)*dim] = cond_exp_2
                res[:,i*dim:(i+1)*dim] = cond_exp_2
        return res
    
    '''    
    def cond_moments(self, cond_exp, diff_t, current_t, functions):  # and in higher dimension ????
        # if functions[0] == 'id':
        #     functions = functions[1:]
        nb_moments = len(functions)
        dim = self.dimensions
        factor = self.speed * self.periodic_coeff(current_t)
        # cond_var = (self.volatility ** 2) * (1-np.exp(-2. * factor * diff_t)) / (2. * factor)
        vol = np.diagonal(self.volatility @ np.transpose(self.volatility))
        cond_var_factor = (1. - np.exp(-2. * factor * diff_t)) / (2. * factor)
        cond_var_factor = cond_var_factor.reshape(-1,1)
        dim0 = cond_var_factor.shape[0]
        cond_var = np.tile(cond_var_factor,(1,dim)) * np.tile(vol.reshape(1,dim),(dim0,1))
        cond_var = cond_var.reshape(-1,dim)
        res = np.zeros((cond_exp.shape[0], cond_exp.shape[1] * nb_moments))
        for i,f in enumerate(functions):
            if f == "power-2":
                cond_exp_2 = cond_var + np.power(cond_exp, 2)
                res[:,i*dim:(i+1)*dim] = cond_exp_2
            # if f == "var":
            #    res[:,i*dim:(i+1)*dim] = cond_var
        return res

    def next_cond_exp(self, y, delta_t, current_t): # dimension of self.speed, in case batch !!!
        self.get_components()
        factor = self.speed * self.periodic_coeff(current_t)
        integral = delta_t * self.speed * np.exp(factor * current_t) * self.seasons(current_t)    # redundant operation
        res = y * np.exp(- factor * delta_t) + np.exp(- factor * current_t) * integral
        return res
    '''

    def get_anomaly_fcts(self):
        assert(self.season_type == 'NN')

        self.spike = False

        if self.anomaly_type is None:
            return None, None, None, None, None

        if self.anomaly_type in ['deformation', 'scale', 'diffusion', 'noise', 'trend', 'cutoff']:

            self.occ_prob = self.anomaly_params['occurence_prob']
            self.occ_pos_range = self.anomaly_params['occurence_pos_range']
            self.occ_pos_law = self.anomaly_params['occurence_pos_law']
            self.occ_len_range = self.anomaly_params['occurence_len_range']
            self.occ_len_law = self.anomaly_params['occurence_len_law']
            self.dim_occ_pos = self.anomaly_params['dim_occurence_pos']
            self.dim_occ_law = self.anomaly_params['dim_occurence_law']
            self.dim_occ_prob = self.anomaly_params['dim_occurence_prob']

            pos_list = []
            
            r = np.random.binomial(1, self.occ_prob, 1)
            if r == 1:
                olr0, olr1 = self.occ_len_range
                opr0, opr1 = self.occ_pos_range
                if self.dim_occ_pos == 'same':
                    if self.occ_len_law == 'uniform':
                        length = float(np.random.uniform(olr0,olr1,1))
                    if self.occ_pos_law == 'uniform':
                        pos = float(np.random.uniform(opr0,opr1-length,1))
                    for j in range(self.dimensions):
                        l = []
                        l.append(pos, pos+length)
                        pos_list.append(l)
                elif self.dim_occ_pos == 'indep':
                    for j in range(self.dimensions):
                        if self.occ_len_law == 'uniform':
                            length = float(np.random.uniform(olr0,olr1,1))
                        if self.occ_pos_law == 'uniform':
                            pos = float(np.random.uniform(opr0,opr1-length,1))
                        l = []
                        l.append((pos, pos+length))
                        pos_list.append(l)

                for j in range(self.dimensions):
                    for p in range(len(pos_list[j])):
                        r = np.random.binomial(1, self.dim_occ_prob, 1)
                        if r == 0:
                            del pos_list[j][p]

        if self.anomaly_type == 'deformation':
            season_patterns = copy.copy(self.season_patterns)
            ad_labels = copy.copy(self.ad_labels)

            for j in range(self.dimensions):
                for p in pos_list[j]:

                    anomaly_season_generator = Season_NN(self.season_nn_layers, self.season_nn_input, 1, 
                                                            self.season_nn_bias)
                    anomaly_season_generator.gen_weigths()
                    times = torch.tensor(2. * np.pi * np.linspace(0., 1., self.season_length)).unsqueeze(1)
                    base_season_pattern = anomaly_season_generator(times.clone().detach()).squeeze().detach().numpy()
                    anomaly_season_pattern = [copy.copy(base_season_pattern) for s in range(self.season_nb)]
                    if self.seas_amp == 'automatic':
                        min_seas = np.min(anomaly_season_pattern[0])
                        max_seas = np.max(anomaly_season_pattern[0])
                        min_exp = self.seas_range[0]
                        max_exp = self.seas_range[1]
                    anomaly_season_pattern = np.concatenate(anomaly_season_pattern, axis=0)
                    anomaly_season_pattern = np.reshape(TimeSeriesResampler(sz=self.nb_steps+1).fit_transform(anomaly_season_pattern),(-1))
                    # anomaly_season_pattern = np.squeeze(anomaly_season_pattern)
                    if self.seas_amp == 'automatic':
                        factor = (max_exp - min_exp) / (max_seas - min_seas)
                        anomaly_season_pattern = (anomaly_season_pattern - min_seas) * factor + min_exp
                    else:
                        anomaly_season_pattern = self.seas_amp * anomaly_season_pattern
                    # if self.S0 is None:
                    #     self.S0 = anomaly_season_pattern[:,0]

                    p0 = int(p[0] * self.nb_steps)
                    p1 = int(p[1] * self.nb_steps)
                    season_patterns[j,p0:p1] = anomaly_season_pattern[p0:p1]
                    ad_labels[j,p0:p1] = 1

            seasons = lambda t: season_patterns[:,int(t*self.nb_steps/self.maturity)]
            anomalies = lambda t: ad_labels[:,int(t*self.nb_steps/self.maturity)]
            drift = lambda x, t: - self.periodic_coeff(t) * self.speed @ (x - seasons(t))

            return drift, None, None, anomalies, None
        
        elif self.anomaly_type == 'diffusion':
            ad_labels = copy.copy(self.ad_labels)

            diff_change = self.anomaly_params['diffusion_change']
            diff_deviation = self.anomaly_params['diffusion_deviation']

            diffusion_pattern = np.tile(np.expand_dims(self.volatility, 0), (self.nb_steps+1,1,1))
            for j in range(self.dimensions):
                for p in pos_list[j]:
                    p0 = int(p[0] * self.nb_steps)
                    p1 = int(p[1] * self.nb_steps)
                    if diff_change == 'multiplicative':
                        diffusion_pattern[p0:p1,j,j] *= diff_deviation
                    elif diff_change == 'additive':
                        diffusion_pattern[p0:p1,j,j] += diff_deviation
                    ad_labels[j,p0:p1] = 1

            anomalies = lambda t: ad_labels[:,int(t*self.nb_steps/self.maturity)]
            diffusion = lambda x, t: diffusion_pattern[int(t*self.nb_steps/self.maturity)]
                
            return None, diffusion, None, anomalies, None
        
        if self.anomaly_type == 'noise':
            ad_labels = copy.copy(self.ad_labels)

            noise_change = self.anomaly_params['noise_change']
            noise_deviation = self.anomaly_params['noise_deviation']
                
            noise_cov_pattern = np.tile(np.expand_dims(self.noise_cov, 0), (self.nb_steps+1,1,1))
            for j in range(self.dimensions):
                for p in pos_list[j]:
                    p0 = int(p[0] * self.nb_steps)
                    p1 = int(p[1] * self.nb_steps)
                    if noise_change == 'multiplicative':
                        noise_cov_pattern[p0:p1,j,j] *= noise_deviation
                    elif noise_change == 'additive':
                        noise_cov_pattern[p0:p1,j,j] += noise_deviation
                    ad_labels[j,p0:p1] = 1

            anomalies = lambda t: ad_labels[:,int(t*self.nb_steps/self.maturity)]
            noise = lambda x, t: noise_cov_pattern[int(t*self.nb_steps/self.maturity)] @ np.random.normal(0, 1, self.dimensions)
                
            return None, None, noise, anomalies, None
        
        elif self.anomaly_type == 'scale':

            season_patterns = copy.copy(self.season_patterns)
            ad_labels = copy.copy(self.ad_labels)

            scale_level_law = self.anomaly_params['scale_level_law']

            for j in range(self.dimensions):
                for p in pos_list[j]:
                    p0 = int(p[0] * self.nb_steps)
                    p1 = int(p[1] * self.nb_steps)
                    if scale_level_law == 'uniform':
                        c0, c1 = self.anomaly_params['scale_level_range']
                        scale_level = float(np.random.uniform(c0,c1,1))
                    season_patterns[j,p0:p1] *= scale_level
                    ad_labels[j,p0:p1] = 1

            seasons = lambda t: season_patterns[:,int(t*self.nb_steps/self.maturity)]
            anomalies = lambda t: ad_labels[:,int(t*self.nb_steps/self.maturity)]
            drift = lambda x, t: - self.periodic_coeff(t) * self.speed @ (x - seasons(t))

            return drift, None, None, anomalies, None
        
        elif self.anomaly_type == 'trend':

            season_patterns = copy.copy(self.season_patterns)
            ad_labels = copy.copy(self.ad_labels)

            trend_level_law = self.anomaly_params['trend_level_law']

            for j in range(self.dimensions):
                for p in pos_list[j]:
                    p0 = int(p[0] * self.nb_steps)
                    p1 = int(p[1] * self.nb_steps)
                    if trend_level_law == 'uniform':
                        c0, c1 = self.anomaly_params['trend_level_range']
                        trend_level = float(np.random.uniform(c0,c1,1))
                        if self.anomaly_params['trend_level_sign'] == 'both':
                            s = np.random.binomial(1, 0.5, 1)
                            if s == 0:
                                trend_level = -trend_level
                        elif self.anomaly_params['trend_level_sign'] == 'minus':
                            trend_level = -trend_level

                    length = p1-p0
                    season_patterns[j,p0:p1] += np.arange(length) * trend_level / self.nb_steps
                    ad_labels[j,p0:p1] = 1

            seasons = lambda t: season_patterns[:,int(t*self.nb_steps/self.maturity)]
            anomalies = lambda t: ad_labels[:,int(t*self.nb_steps/self.maturity)]
            drift = lambda x, t: - self.periodic_coeff(t) * self.speed @ (x - seasons(t))

            return drift, None, None, anomalies, None
        
        elif self.anomaly_type == 'cutoff':

            season_patterns = copy.copy(self.season_patterns)
            ad_labels = copy.copy(self.ad_labels)

            cutoff_level_law = self.anomaly_params['cutoff_level_law']

            for j in range(self.dimensions):
                for p in pos_list[j]:
                    p0 = int(p[0] * self.nb_steps)
                    p1 = int(p[1] * self.nb_steps)
                    if cutoff_level_law == 'uniform':
                        c0, c1 = self.anomaly_params['cutoff_level_range']
                        cutoff_level = float(np.random.uniform(c0,c1,1))
                    elif cutoff_level_law == 'current_level':
                        cutoff_level = self.seasons(p[0])
                    season_patterns[j,p0:p1] = cutoff_level
                    ad_labels[j,p0:p1] = 1

            seasons = lambda t: season_patterns[:,int(t*self.nb_steps/self.maturity)]
            anomalies = lambda t: ad_labels[:,int(t*self.nb_steps/self.maturity)]
            drift = lambda x, t: - self.periodic_coeff(t) * self.speed @ (x - seasons(t))

            return drift, None, None, anomalies, None
        
        elif self.anomaly_type == 'spike':
            self.spike = True

            ad_labels = copy.copy(self.ad_labels)
            
            r1, r2 = self.anomaly_params['occurence_pos_range']
            prob = self.anomaly_params['occurence_prob']
            amp_law = self.anomaly_params['spike_amp_law']
            a1, a2 = self.anomaly_params['spike_amp_range']
            
            range_mask = np.zeros((self.dimensions, self.nb_steps+1), dtype=np.bool)
            range_mask[int(r1*self.nb_steps/self.maturity):int(r2*self.nb_steps/self.maturity)] = True
            if amp_law == 'uniform':
                values = np.random.uniform(a1, a2, (self.dimensions, self.nb_steps+1))
                neg = 2. * np.random.binomial(1,0.5,(self.dimensions, self.nb_steps+1)) - 1.
                values *= neg
            else:
                NotImplementedError
            pos = np.random.binomial(1,1-prob,(self.dimensions, self.nb_steps+1)).astype(np.bool)
            mask = np.logical_or(pos, range_mask)
            values[mask] = 0.
            ad_labels[~mask] = 1

            spikes = {'values': values,
                      'labels': ad_labels}

            return None, None, None, None, spikes


    def generate_paths(self, start_X=None, no_S0=True):
        # Diffusion of the variance: dv = -k(v-season(t))*dt + vol*dW
        if no_S0:
            self.S0 = None

        self.get_components()

        spot_paths = np.empty((self.nb_paths, self.dimensions, self.nb_steps + 1))
        deter_paths = np.empty_like(spot_paths)
        final_paths = np.empty_like(spot_paths)
        ad_labels = np.empty_like(spot_paths)
        seasonal_function = np.empty_like(spot_paths)

        dt = self.maturity / self.nb_steps
        period = self.maturity / self.season_nb

        if start_X is not None:
            spot_paths[:, :, 0] = start_X
        for i in range(self.nb_paths):
            if i % 100 == 0 and i != 0:
                print("Generated {} paths".format(i))

            drift, diffusion, noise, anomalies, spikes = self.get_anomaly_fcts()
            if drift is None:
                drift = self.drift
            if diffusion is None:
                diffusion = self.diffusion
            if noise is None:
                noise = self.noise
            if anomalies is None:
                anomalies = self.anomalies

            if start_X is None:
                spot_paths[i, :, 0] = self.S0
                deter_paths[i, :, 0] = self.S0
                final_paths[i, :, 0] = (spot_paths[i, :, 0] + noise(spot_paths[i, :, 0], (0) * dt)) # @ eps)
                seasonal_function[i, :, 0] = (self.seasons(0.))
            for k in range(1, self.nb_steps + 1):
                random_numbers_bm = np.random.normal(0, 1, self.dimensions)
                dW = random_numbers_bm * np.sqrt(dt)
                spot_paths[i, :, k] = (
                        spot_paths[i, :, k - 1]
                        + drift(spot_paths[i, :, k - 1], (k - 1) * dt) * dt
                        + diffusion(spot_paths[i, :, k - 1], (k) * dt) @ dW)
                final_paths[i, :, k] = (spot_paths[i, :, k] + noise(spot_paths[i, :, k], (k) * dt)) # @ eps)
                deter_paths[i, :, k] = (
                        deter_paths[i, :, k - 1]
                        + self.drift(deter_paths[i, :, k - 1], (k - 1) * dt) * dt)
                seasonal_function[i,:,k] = (self.seasons((k - 1) * dt))
                ad_labels[i, :, k] = (anomalies((k - 1) * dt))
            if self.spike:
                final_paths[i] += spikes['values']
                ad_labels[i] = spikes['labels']
        
        # stock_path, final_paths, deter_paths, seasonal_function, ad_labels : [nb_paths, dimension, time_steps]
        # return season_pattern, ad_labels
        return final_paths, ad_labels, deter_paths, seasonal_function, dt, period


class Heston(StockModel):
    """
    the Heston model, see: https://en.wikipedia.org/wiki/Heston_model
    a basic stochastic volatility stock price model
    """

    def __init__(self, drift, volatility, mean, speed, correlation, nb_paths,
                 nb_steps, S0, maturity, sine_coeff=None, **kwargs):
        super(Heston, self).__init__(
            drift=drift, volatility=volatility, nb_paths=nb_paths,
            nb_steps=nb_steps,
            S0=S0, maturity=maturity,
            sine_coeff=sine_coeff
        )
        self.mean = mean
        self.speed = speed
        self.correlation = correlation

    def next_cond_exp(self, y, delta_t, current_t):
        return y * np.exp(self.drift * self.periodic_coeff(current_t) * delta_t)

    def generate_paths(self, start_X=None):
        # Diffusion of the spot: dS = mu*S*dt + sqrt(v)*S*dW
        spot_drift = lambda x, t: self.drift * self.periodic_coeff(t) * x
        spot_diffusion = lambda x, v, t: np.sqrt(v) * x

        # Diffusion of the variance: dv = -k(v-vinf)*dt + sqrt(v)*v*dW
        var_drift = lambda v, t: - self.speed * (v - self.mean)
        var_diffusion = lambda v, t: self.volatility * np.sqrt(v)

        spot_paths = np.empty(
            (self.nb_paths, self.dimensions, self.nb_steps + 1))
        var_paths = np.empty(
            (self.nb_paths, self.dimensions, self.nb_steps + 1))

        dt = self.maturity / self.nb_steps
        if start_X is not None:
            spot_paths[:, :, 0] = start_X
        for i in range(self.nb_paths):
            if start_X is None:
                spot_paths[i, :, 0] = self.S0
            var_paths[i, :, 0] = self.mean
            for k in range(1, self.nb_steps + 1):
                normal_numbers_1 = np.random.normal(0, 1, self.dimensions)
                normal_numbers_2 = np.random.normal(0, 1, self.dimensions)
                dW = normal_numbers_1 * np.sqrt(dt)
                dZ = (self.correlation * normal_numbers_1 + np.sqrt(
                    1 - self.correlation ** 2) * normal_numbers_2) * np.sqrt(dt)

                var_paths[i, :, k] = (
                        var_paths[i, :, k - 1]
                        + var_drift(var_paths[i, :, k - 1], (k) * dt) * dt
                        + var_diffusion(var_paths[i, :, k - 1], (k) * dt) * dZ)

                spot_paths[i, :, k] = (
                        spot_paths[i, :, k - 1]
                        + spot_drift(spot_paths[i, :, k - 1], (k - 1) * dt) * dt
                        + spot_diffusion(spot_paths[i, :, k - 1],
                                                var_paths[i, :, k],
                                                (k) * dt) * dW)
        # stock_path dimension: [nb_paths, dimension, time_steps]
        return spot_paths, dt


class HestonWOFeller(StockModel):
    """
    the Heston model, see: https://en.wikipedia.org/wiki/Heston_model
    a basic stochastic volatility stock price model, that can be used
    even if Feller condition is not satisfied
    Feller condition: 2*speed*mean > volatility**2
    """

    def __init__(self, drift, volatility, mean, speed, correlation, nb_paths,
                 nb_steps, S0, maturity, scheme='euler', return_vol=False,
                 v0=None, sine_coeff=None, **kwargs):
        super(HestonWOFeller, self).__init__(
            drift=drift, volatility=volatility, nb_paths=nb_paths,
            nb_steps=nb_steps,
            S0=S0, maturity=maturity,
            sine_coeff=sine_coeff
        )
        self.mean = mean
        self.speed = speed
        self.correlation = correlation

        self.scheme = scheme
        self.retur_vol = return_vol
        if v0 is None:
            self.v0 = self.mean
        else:
            self.v0 = v0

    def next_cond_exp(self, y, delta_t, current_t):
        if self.retur_vol:
            s, v = np.split(y, indices_or_sections=2, axis=1)
            s = s * np.exp(self.drift * self.periodic_coeff(current_t) * delta_t)
            exp_delta = np.exp(-self.speed * delta_t)
            v = v * exp_delta + self.mean * (1 - exp_delta)
            y = np.concatenate([s, v], axis=1)
            return y
        else:
            return y * np.exp(self.drift * self.periodic_coeff(current_t) * delta_t)

    def generate_paths(self, start_X=None):
        if self.scheme == 'euler':
            # Diffusion of the spot: dS = mu*S*dt + sqrt(v)*S*dW
            log_spot_drift = lambda v, t: \
                (self.drift * self.periodic_coeff(t) - 0.5 * np.maximum(v, 0))
            log_spot_diffusion = lambda v: np.sqrt(np.maximum(v, 0))

            # Diffusion of the variance: dv = -k(v-vinf)*dt + sqrt(v)*v*dW
            var_drift = lambda v: - self.speed * (np.maximum(v, 0) - self.mean)
            var_diffusion = lambda v: self.volatility * np.sqrt(np.maximum(v, 0))

            spot_paths = np.empty(
                (self.nb_paths, self.dimensions, self.nb_steps + 1))
            var_paths = np.empty(
                (self.nb_paths, self.dimensions, self.nb_steps + 1))

            dt = self.maturity / self.nb_steps
            if start_X is not None:
                spot_paths[:, :, 0] = start_X
            for i in range(self.nb_paths):
                if start_X is None:
                    spot_paths[i, :, 0] = self.S0
                var_paths[i, :, 0] = self.v0
                for k in range(1, self.nb_steps + 1):
                    normal_numbers_1 = np.random.normal(0, 1, self.dimensions)
                    normal_numbers_2 = np.random.normal(0, 1, self.dimensions)
                    dW = normal_numbers_1 * np.sqrt(dt)
                    dZ = (self.correlation * normal_numbers_1 + np.sqrt(
                        1 - self.correlation ** 2) * normal_numbers_2) * np.sqrt(dt)

                    spot_paths[i, :, k] = np.exp(
                        np.log(spot_paths[i, :, k - 1])
                        + log_spot_drift(
                            var_paths[i, :, k - 1], (k - 1) * dt) * dt
                        + log_spot_diffusion(var_paths[i, :, k - 1]) * dW
                    )
                    var_paths[i, :, k] = (
                            var_paths[i, :, k - 1]
                            + var_drift(var_paths[i, :, k - 1]) * dt
                            + var_diffusion(var_paths[i, :, k - 1]) * dZ
                    )
            if self.retur_vol:
                spot_paths = np.concatenate([spot_paths, var_paths], axis=1)
            # stock_path dimension: [nb_paths, dimension, time_steps]
            return spot_paths, dt

        else:
            raise ValueError('unknown sampling scheme')


class BlackScholes(StockModel):
    """
    standard Black-Scholes model, see:
    https://en.wikipedia.org/wiki/Black–Scholes_model
    https://en.wikipedia.org/wiki/Geometric_Brownian_motion
    """

    def __init__(self, drift, volatility, nb_paths, nb_steps, S0,  # initialize relevant parameters
                 maturity, sine_coeff=None, **kwargs):
        super(BlackScholes, self).__init__(
            drift=drift, volatility=volatility, nb_paths=nb_paths,
            nb_steps=nb_steps, S0=S0, maturity=maturity,
            sine_coeff=sine_coeff
        )

    def next_cond_exp(self, y, delta_t, current_t):
        return y * np.exp(self.drift * self.periodic_coeff(current_t) * delta_t)

    def generate_paths(self, start_X=None):
        drift = lambda x, t: self.drift * self.periodic_coeff(t) * x
        diffusion = lambda x, t: self.volatility * x
        spot_paths = np.empty(
            (self.nb_paths, self.dimensions, self.nb_steps + 1))
        dt = self.maturity / self.nb_steps
        if start_X is not None:
            spot_paths[:, :, 0] = start_X
        for i in range(self.nb_paths):
            if start_X is None:
                spot_paths[i, :, 0] = self.S0
            for k in range(1, self.nb_steps + 1):
                random_numbers = np.random.normal(0, 1, self.dimensions)
                dW = random_numbers * np.sqrt(dt)
                spot_paths[i, :, k] = (
                        spot_paths[i, :, k - 1]
                        + drift(spot_paths[i, :, k - 1], (k - 1) * dt) * dt
                        + diffusion(spot_paths[i, :, k - 1], (k) * dt) * dW)
        # stock_path dimension: [nb_paths, dimension, time_steps]
        return spot_paths, dt


class PoissonPointProcess(StockModel):
    """
    standard Poisson Point Process model, see:
    https://en.wikipedia.org/wiki/Poisson_point_process
    """

    def __init__(self, poisson_lambda, nb_paths, nb_steps, S0,
                 maturity, sine_coeff=None, **kwargs):
        super().__init__(
            drift=None, volatility=None, nb_paths=nb_paths,
            nb_steps=nb_steps, S0=S0, maturity=maturity,
            sine_coeff=sine_coeff
        )
        self.poisson_lambda = poisson_lambda

    def next_cond_exp(self, y, delta_t, current_t):
        return y + self.poisson_lambda*delta_t

    def generate_paths(self, start_X=None):
        spot_paths = np.empty(
            (self.nb_paths, self.dimensions, self.nb_steps + 1))
        dt = self.maturity / self.nb_steps
        if start_X is not None:
            spot_paths[:, :, 0] = start_X
        else:
            spot_paths[:, :, 0] = self.S0
        # generate arrival times
        exp_rvs = np.random.exponential(
            scale=1/self.poisson_lambda,
            size=(self.nb_paths, self.dimensions,
                  int(self.poisson_lambda*self.maturity)+1))
        while np.any(np.sum(exp_rvs, axis=2) <= self.maturity):
            exp_rvs_app = np.random.exponential(
                scale=1/self.poisson_lambda,
                size=(self.nb_paths, self.dimensions,
                      int(self.poisson_lambda*self.maturity)+1))
            exp_rvs = np.concatenate([exp_rvs, exp_rvs_app], axis=2)
        exp_rvs = np.cumsum(exp_rvs, axis=2)

        for k in range(1, self.nb_steps + 1):
            spot_paths[:, :, k] = np.argmin(exp_rvs <= k*dt, axis=2) + \
                                  spot_paths[:, :, 0]

        # stock_path dimension: [nb_paths, dimension, time_steps]
        return spot_paths, dt


class BM(StockModel):
    """
    Brownian Motion
    """

    def __init__(self, nb_paths, nb_steps, maturity, dimension, **kwargs):
        super().__init__(
            drift=None, volatility=None, nb_paths=nb_paths,
            nb_steps=nb_steps, S0=0., maturity=maturity,
            sine_coeff=None,)
        assert dimension == 1

    def next_cond_exp(self, y, delta_t, current_t):
        next_y = y
        return next_y

    def generate_paths(self, start_X=None):
        spot_paths = np.zeros(
            (self.nb_paths, 1, self.nb_steps + 1))
        dt = self.maturity / self.nb_steps

        random_numbers = np.random.normal(
            0, 1, (self.nb_paths, 1, self.nb_steps)) * np.sqrt(dt)
        W = np.cumsum(random_numbers, axis=2)

        spot_paths[:, 0, 1:] = W[:, 0, :]

        # stock_path dimension: [nb_paths, dimension, time_steps]
        return spot_paths, dt


class BMandVar(StockModel):
    """
    Brownian Motion and its square
    """

    def __init__(self, nb_paths, nb_steps, maturity, dimension, **kwargs):
        super().__init__(
            drift=None, volatility=None, nb_paths=nb_paths,
            nb_steps=nb_steps, S0=np.array([0,0]), maturity=maturity,
            sine_coeff=None,)
        assert dimension == 2

    def next_cond_exp(self, y, delta_t, current_t):
        next_y = y
        next_y[:, 1] += delta_t
        return next_y

    def generate_paths(self, start_X=None):
        spot_paths = np.zeros(
            (self.nb_paths, 2, self.nb_steps + 1))
        dt = self.maturity / self.nb_steps

        random_numbers = np.random.normal(
            0, 1, (self.nb_paths, 1, self.nb_steps)) * np.sqrt(dt)
        W = np.cumsum(random_numbers, axis=2)

        spot_paths[:, 0, 1:] = W[:, 0, :]
        spot_paths[:, 1, 1:] = W[:, 0, :]**2

        # stock_path dimension: [nb_paths, dimension, time_steps]
        return spot_paths, dt


class BM2DCorr(StockModel):
    """
    2-dim Brownian Motion with correlation and correct cond. expectation
    for incomplete observations
    https://en.wikipedia.org/wiki/Multivariate_normal_distribution
    """

    def __init__(self, nb_paths, nb_steps, maturity, alpha_sq, dimension,
                 **kwargs):
        super(BM2DCorr, self).__init__(
            drift=None, volatility=None, nb_paths=nb_paths,
            nb_steps=nb_steps, S0=np.array([0,0]), maturity=maturity,
            sine_coeff=None
        )
        self.alpha_sq = alpha_sq
        self.beta_sq = 1 - alpha_sq
        assert 0 < alpha_sq < 1, "alpha_sq needs to be in (0,1)"
        assert dimension == 2, "dimension has to be set to 2 for this dataset"
        self.path_t = None
        self.loss = None

    def next_cond_exp(self, y, delta_t, current_t):
        return y

    def get_mu(self, jj, which_coord_obs):
        sig = np.diag(self.observed_t_all_inc[jj]*3)
        M0 = np.tri(N=len(self.observed_0[jj]), k=0)[
            np.array(self.observed_0[jj])==1]
        M1 = np.tri(N=len(self.observed_1[jj]), k=0)[
            np.array(self.observed_1[jj])==1]
        r1, c1 = M0.shape
        r2, c2 = M1.shape
        M = np.zeros((r1+r2, c1*3))
        M[:r1, :c1] = np.sqrt(self.alpha_sq)*M0
        M[:r1, c1:c1*2] = np.sqrt(self.beta_sq)*M0
        M[r1:, :c1] = np.sqrt(self.alpha_sq)*M1
        M[r1:, c1*2:c1*3] = np.sqrt(self.beta_sq)*M1
        sig_bar_22_inv = np.linalg.inv(
            np.dot(np.dot(M, sig), np.transpose(M)))
        m = np.zeros((1,c1*3))
        m[0, :c1] = np.sqrt(self.alpha_sq)
        if which_coord_obs == 0:
            m[0, c1*2:c1*3] = np.sqrt(self.beta_sq)
        else:
            m[0, c1:c1*2] = np.sqrt(self.beta_sq)
        sig_bar_12 = np.dot(np.dot(m, sig), np.transpose(M))
        obs_arr = np.array(
            self.observed_X0[jj]+self.observed_X1[jj])
        mu = np.dot(np.dot(sig_bar_12, sig_bar_22_inv), obs_arr)
        return mu

    def compute_cond_exp(self, times, time_ptr, X, obs_idx, delta_t, T, start_X,
                         n_obs_ot, return_path=True, get_loss=False,
                         weight=0.5, store_and_use_stored=True,
                         start_time=None, M=None,
                         **kwargs):
        """
        Compute conditional expectation
        :param times: np.array, of observation times
        :param time_ptr: list, start indices of X and obs_idx for a given
                observation time, first element is 0, this pointer tells how
                many (and which) of the observations of X along the batch-dim
                belong to the current time, and obs_idx then tells to which of
                the batch elements they belong. In particular, not each batch-
                element has to jump at the same time, and only those elements
                which jump at the current time should be updated with a jump
        :param X: np.array, data tensor
        :param obs_idx: list, index of the batch elements where jumps occur at
                current time
        :param delta_t: float, time step for Euler
        :param T: float, the final time
        :param start_X: np.array, the starting point of X
        :param n_obs_ot: np.array, the number of observations over the
                entire time interval for each element of the batch
        :param return_path: bool, whether to return the path of h
        :param get_loss: bool, whether to compute the loss, otherwise 0 returned
        :param until_T: bool, whether to continue until T (for eval) or only
                until last observation (for training)
        :param M: None or np.array, if not None: the mask for the data, same
                size as X, with 0 or 1 entries
        :return: float (loss), if wanted paths of t and y (np.arrays)
        """
        if return_path and store_and_use_stored:
            if get_loss:
                if self.path_t is not None and self.loss is not None:
                    return self.loss, self.path_t, self.path_y
            else:
                if self.path_t is not None:
                    return self.loss, self.path_t, self.path_y
        elif store_and_use_stored:
            if get_loss:
                if self.loss is not None:
                    return self.loss

        bs = start_X.shape[0]
        self.observed_0 = [[] for x in range(bs)]
        self.observed_1 = [[] for x in range(bs)]
        self.observed_X0 = [[] for x in range(bs)]
        self.observed_X1 = [[] for x in range(bs)]
        self.observed_t_all = [[] for x in range(bs)]
        self.observed_t_all_inc = [[] for x in range(bs)]

        y = start_X
        batch_size = bs
        current_time = 0.0
        if start_time:
            current_time = start_time

        loss = 0

        if return_path:
            if start_time:
                path_t = []
                path_y = []
            else:
                path_t = [0.]
                path_y = [y]

        for i, obs_time in enumerate(times):
            # Calculate conditional expectation stepwise
            while current_time < (obs_time - 1e-10 * delta_t):
                if current_time < obs_time - delta_t:
                    delta_t_ = delta_t
                else:
                    delta_t_ = obs_time - current_time
                y = self.next_cond_exp(y, delta_t_, current_time)
                current_time = current_time + delta_t_

                # Storing the conditional expectation
                if return_path:
                    path_t.append(current_time)
                    path_y.append(y)

            # Reached an observation - set new interval
            start = time_ptr[i]
            end = time_ptr[i + 1]
            X_obs = X[start:end]
            i_obs = obs_idx[start:end]
            M_obs = M[start:end]

            # Update h. Also updating loss, tau and last_X
            Y_bj = y
            temp = copy.copy(y)
            for j, jj in enumerate(i_obs):
                if M_obs[j, 0] == 1:
                    self.observed_X0[jj].append(X_obs[j, 0])
                    self.observed_0[jj].append(1)
                else:
                    self.observed_0[jj].append(0)
                if M_obs[j, 1] == 1:
                    self.observed_X1[jj].append(X_obs[j, 1])
                    self.observed_1[jj].append(1)
                else:
                    self.observed_1[jj].append(0)
                assert M_obs[j, :].sum() > 0
                self.observed_t_all[jj].append(obs_time)
                last = [0.] + self.observed_t_all[jj]
                self.observed_t_all_inc[jj].append(obs_time - last[-2])

                if M_obs[j, 0] == 1 and M_obs[j, 1] == 1:
                    temp[jj, 0] = X_obs[j, 0]
                    temp[jj, 1] = X_obs[j, 1]
                else:

                    if M_obs[j, 0] == 1:
                        temp[jj, 0] = X_obs[j, 0]
                        temp[jj, 1] = self.get_mu(jj=jj, which_coord_obs=0)
                    else:
                        temp[jj, 1] = X_obs[j, 1]
                        temp[jj, 0] = self.get_mu(jj=jj, which_coord_obs=1)
            y = temp
            Y = y

            if get_loss:
                loss = loss + compute_loss(
                    X_obs=X_obs, Y_obs=Y[i_obs], Y_obs_bj=Y_bj[i_obs],
                    n_obs_ot=n_obs_ot[i_obs], batch_size=batch_size,
                    weight=weight, M_obs=M_obs)
            if return_path:
                path_t.append(obs_time)
                path_y.append(y)

        # after every observation has been processed, propagating until T
        while current_time < T - 1e-10 * delta_t:
            if current_time < T - delta_t:
                delta_t_ = delta_t
            else:
                delta_t_ = T - current_time
            y = self.next_cond_exp(y, delta_t_)
            current_time = current_time + delta_t_

            # Storing the predictions.
            if return_path:
                path_t.append(current_time)
                path_y.append(y)

        if get_loss and store_and_use_stored:
            self.loss = loss
        if return_path and store_and_use_stored:
            self.path_t = np.array(path_t)
            self.path_y = np.array(path_y)

        if return_path:
            # path dimension: [time_steps, batch_size, output_size]
            return loss, np.array(path_t), np.array(path_y)
        else:
            return loss

    def generate_paths(self):
        spot_paths = np.zeros(
            (self.nb_paths, 2, self.nb_steps + 1))
        dt = self.maturity / self.nb_steps

        random_numbers = np.random.normal(
            0, 1, (self.nb_paths, 3, self.nb_steps)) * np.sqrt(dt)
        W = np.cumsum(random_numbers, axis=2)


        spot_paths[:, 0, 1:] = W[:, 0, :] * np.sqrt(self.alpha_sq) + \
                               W[:, 1, :] * np.sqrt(self.beta_sq)
        spot_paths[:, 1, 1:] = W[:, 0, :] * np.sqrt(self.alpha_sq) + \
                               W[:, 2, :] * np.sqrt(self.beta_sq)

        # stock_path dimension: [nb_paths, dimension, time_steps]
        return spot_paths, dt


class BMFiltering(BM2DCorr):
    """
    A Brownian Motion filtering example. The Signal process is a BM $X$ and the
    observation process is given by
        $ Y = \\alpha X + W, $
    where $W$ is also a BM independent of $X$ and $\\alpha \\in \\R$.
    $ Z = (Y, X) $, i.e. the first coordinate is $Y$ and is always observed.
    expectation for incomplete observations
    https://en.wikipedia.org/wiki/Multivariate_normal_distribution
    """

    def __init__(self, nb_paths, nb_steps, maturity, alpha, dimension,
                 **kwargs):
        super(BM2DCorr, self).__init__(
            drift=None, volatility=None, nb_paths=nb_paths,
            nb_steps=nb_steps, S0=np.array([0,0]), maturity=maturity,
            sine_coeff=None
        )
        self.alpha = alpha
        assert dimension == 2, "dimension has to be set to 2 for this dataset"
        self.path_t = None
        self.loss = None

    def get_mu(self, jj, which_coord_obs):
        sig = np.diag(self.observed_t_all_inc[jj]*2)
        M0 = np.tri(N=len(self.observed_0[jj]), k=0)[
            np.array(self.observed_0[jj])==1]
        M1 = np.tri(N=len(self.observed_1[jj]), k=0)[
            np.array(self.observed_1[jj])==1]
        r1, c1 = M0.shape
        r2, c2 = M1.shape
        M = np.zeros((r1+r2, c1*2))
        M[:r1, :c1] = np.sqrt(self.alpha)*M0
        M[:r1, c1:c1*2] = M0
        M[r1:, :c1] = M1
        sig_bar_22_inv = np.linalg.inv(
            np.dot(np.dot(M, sig), np.transpose(M)))
        m = np.zeros((1,c1*2))
        m[0, :c1] = 1
        sig_bar_12 = np.dot(np.dot(m, sig), np.transpose(M))
        obs_arr = np.array(
            self.observed_X0[jj]+self.observed_X1[jj])
        mu = np.dot(np.dot(sig_bar_12, sig_bar_22_inv), obs_arr)
        return mu

    def compute_cond_exp(self, times, time_ptr, X, obs_idx, delta_t, T, start_X,
                         n_obs_ot, return_path=True, get_loss=False,
                         weight=0.5, store_and_use_stored=True,
                         start_time=None, M=None,
                         **kwargs):
        """
        Compute conditional expectation
        :param times: np.array, of observation times
        :param time_ptr: list, start indices of X and obs_idx for a given
                observation time, first element is 0, this pointer tells how
                many (and which) of the observations of X along the batch-dim
                belong to the current time, and obs_idx then tells to which of
                the batch elements they belong. In particular, not each batch-
                element has to jump at the same time, and only those elements
                which jump at the current time should be updated with a jump
        :param X: np.array, data tensor
        :param obs_idx: list, index of the batch elements where jumps occur at
                current time
        :param delta_t: float, time step for Euler
        :param T: float, the final time
        :param start_X: np.array, the starting point of X
        :param n_obs_ot: np.array, the number of observations over the
                entire time interval for each element of the batch
        :param return_path: bool, whether to return the path of h
        :param get_loss: bool, whether to compute the loss, otherwise 0 returned
        :param until_T: bool, whether to continue until T (for eval) or only
                until last observation (for training)
        :param M: None or np.array, if not None: the mask for the data, same
                size as X, with 0 or 1 entries
        :return: float (loss), if wanted paths of t and y (np.arrays)
        """
        if return_path and store_and_use_stored:
            if get_loss:
                if self.path_t is not None and self.loss is not None:
                    return self.loss, self.path_t, self.path_y
            else:
                if self.path_t is not None:
                    return self.loss, self.path_t, self.path_y
        elif store_and_use_stored:
            if get_loss:
                if self.loss is not None:
                    return self.loss

        bs = start_X.shape[0]
        self.observed_0 = [[] for x in range(bs)]
        self.observed_1 = [[] for x in range(bs)]
        self.observed_X0 = [[] for x in range(bs)]
        self.observed_X1 = [[] for x in range(bs)]
        self.observed_t_all = [[] for x in range(bs)]
        self.observed_t_all_inc = [[] for x in range(bs)]

        y = start_X
        batch_size = bs
        current_time = 0.0
        if start_time:
            current_time = start_time

        loss = 0

        if return_path:
            if start_time:
                path_t = []
                path_y = []
            else:
                path_t = [0.]
                path_y = [y]

        for i, obs_time in enumerate(times):
            # Calculate conditional expectation stepwise
            while current_time < (obs_time - 1e-10 * delta_t):
                if current_time < obs_time - delta_t:
                    delta_t_ = delta_t
                else:
                    delta_t_ = obs_time - current_time
                y = self.next_cond_exp(y, delta_t_, current_time)
                current_time = current_time + delta_t_

                # Storing the conditional expectation
                if return_path:
                    path_t.append(current_time)
                    path_y.append(y)

            # Reached an observation - set new interval
            start = time_ptr[i]
            end = time_ptr[i + 1]
            X_obs = X[start:end]
            i_obs = obs_idx[start:end]
            M_obs = M[start:end]

            # Update h. Also updating loss, tau and last_X
            Y_bj = y
            temp = copy.copy(y)
            for j, jj in enumerate(i_obs):
                if M_obs[j, 0] == 1:
                    self.observed_X0[jj].append(X_obs[j, 0])
                    self.observed_0[jj].append(1)
                else:
                    self.observed_0[jj].append(0)
                if M_obs[j, 1] == 1:
                    self.observed_X1[jj].append(X_obs[j, 1])
                    self.observed_1[jj].append(1)
                else:
                    self.observed_1[jj].append(0)
                assert M_obs[j, :].sum() > 0
                self.observed_t_all[jj].append(obs_time)
                last = [0.] + self.observed_t_all[jj]
                self.observed_t_all_inc[jj].append(obs_time - last[-2])

                if M_obs[j, 0] == 1 and M_obs[j, 1] == 1:
                    temp[jj, 0] = X_obs[j, 0]
                    temp[jj, 1] = X_obs[j, 1]
                else:
                    assert M_obs[j, 0] == 1
                    temp[jj, 0] = X_obs[j, 0]
                    temp[jj, 1] = self.get_mu(jj=jj, which_coord_obs=0)
            y = temp
            Y = y

            if get_loss:
                loss = loss + compute_loss(
                    X_obs=X_obs, Y_obs=Y[i_obs], Y_obs_bj=Y_bj[i_obs],
                    n_obs_ot=n_obs_ot[i_obs], batch_size=batch_size,
                    weight=weight, M_obs=M_obs)
            if return_path:
                path_t.append(obs_time)
                path_y.append(y)

        # after every observation has been processed, propagating until T
        while current_time < T - 1e-10 * delta_t:
            if current_time < T - delta_t:
                delta_t_ = delta_t
            else:
                delta_t_ = T - current_time
            y = self.next_cond_exp(y, delta_t_)
            current_time = current_time + delta_t_

            # Storing the predictions.
            if return_path:
                path_t.append(current_time)
                path_y.append(y)

        if get_loss and store_and_use_stored:
            self.loss = loss
        if return_path and store_and_use_stored:
            self.path_t = np.array(path_t)
            self.path_y = np.array(path_y)

        if return_path:
            # path dimension: [time_steps, batch_size, output_size]
            return loss, np.array(path_t), np.array(path_y)
        else:
            return loss

    def generate_paths(self):
        spot_paths = np.zeros(
            (self.nb_paths, 2, self.nb_steps + 1))
        dt = self.maturity / self.nb_steps

        random_numbers = np.random.normal(
            0, 1, (self.nb_paths, 2, self.nb_steps)) * np.sqrt(dt)
        W = np.cumsum(random_numbers, axis=2)

        spot_paths[:, 0, 1:] = W[:, 0, :] * self.alpha + W[:, 1, :]
        spot_paths[:, 1, 1:] = W[:, 0, :]

        # stock_path dimension: [nb_paths, dimension, time_steps]
        return spot_paths, dt


class BMwithTimeLag(BM2DCorr):
    """
    A Brownian Motion and its time-lagged version. In particular, the first
    coordinate is a BM $X$ and the second coordinate is $Y_t = X_{t - \alpha}$
    for some $\alpha > 0$.

    For computing conditional expectations, the first coordinate is assumed to
    be always observed (otherwise not working correctly). However, this is
    therefore only needed on the test set (where cond. exp. are computed) but
    not on the training set (where they are not computed).
    """

    def __init__(self, nb_paths, nb_steps, maturity, alpha_in_dt_steps,
                 dimension, **kwargs):
        """
        Args:
            nb_paths:
            nb_steps:
            maturity:
            alpha_in_dt_steps: int, this defines via
                alpha = dt * alpha_in_dt_steps
            dimension:
            **kwargs:
        """
        super(BM2DCorr, self).__init__(
            drift=None, volatility=None, nb_paths=nb_paths,
            nb_steps=nb_steps, S0=np.array([0,0]), maturity=maturity,
            sine_coeff=None
        )
        self.alpha_in_dt_steps = alpha_in_dt_steps
        self.dt = self.maturity / self.nb_steps
        self.alpha = self.dt * self.alpha_in_dt_steps
        assert dimension == 2, "dimension has to be set to 2 for this dataset"
        self.path_t = None
        self.loss = None

    def next_cond_exp(self, y, delta_t, current_t):
        t = current_t + delta_t
        s = t - self.alpha
        next_y = copy.deepcopy(y)
        for j in range(y.shape[0]):
            next_y[j, 1] = self.get_next_y1(j, y[j, 1], t, s)
        return next_y

    def get_next_y1(self, j, y1, t, s):
        if len(self.observed_t_0[j]) == 0:
            return 0.
        last_obs_time = np.max(self.observed_t_0[j])
        if t <= self.alpha:
            next_y1 = 0.
        elif t >= last_obs_time + self.alpha:
            next_y1 = y1
        else:
            # in this case: s < last_obs_time
            i = np.argmax((np.array(self.observed_t_0[j]) - s) > 0)
            t_obs_after = self.observed_t_0[j][i]
            X0_obs_after = self.observed_X0[j][i]
            if i==0:
                t_obs_before = 0.
                X0_obs_before = 0.
            else:
                t_obs_before = self.observed_t_0[j][i-1]
                X0_obs_before = self.observed_X0[j][i-1]
            if len(self.observed_t_1[j])>0 and \
                    self.observed_t_1[j][-1] - self.alpha > t_obs_before:
                t_obs_before = self.observed_t_1[j][-1] - self.alpha
                X0_obs_before = self.observed_X1[j][-1]
            w = (s - t_obs_before)/(t_obs_after - t_obs_before)
            next_y1 = (1-w)*X0_obs_before + w*X0_obs_after
        return next_y1

    def compute_cond_exp(self, times, time_ptr, X, obs_idx, delta_t, T, start_X,
                         n_obs_ot, return_path=True, get_loss=False,
                         weight=0.5, store_and_use_stored=True,
                         start_time=None, M=None,
                         **kwargs):
        """
        Compute conditional expectation
        :param times: np.array, of observation times
        :param time_ptr: list, start indices of X and obs_idx for a given
                observation time, first element is 0, this pointer tells how
                many (and which) of the observations of X along the batch-dim
                belong to the current time, and obs_idx then tells to which of
                the batch elements they belong. In particular, not each batch-
                element has to jump at the same time, and only those elements
                which jump at the current time should be updated with a jump
        :param X: np.array, data tensor
        :param obs_idx: list, index of the batch elements where jumps occur at
                current time
        :param delta_t: float, time step for Euler
        :param T: float, the final time
        :param start_X: np.array, the starting point of X
        :param n_obs_ot: np.array, the number of observations over the
                entire time interval for each element of the batch
        :param return_path: bool, whether to return the path of h
        :param get_loss: bool, whether to compute the loss, otherwise 0 returned
        :param until_T: bool, whether to continue until T (for eval) or only
                until last observation (for training)
        :param M: None or np.array, if not None: the mask for the data, same
                size as X, with 0 or 1 entries
        :return: float (loss), if wanted paths of t and y (np.arrays)
        """
        if return_path and store_and_use_stored:
            if get_loss:
                if self.path_t is not None and self.loss is not None:
                    return self.loss, self.path_t, self.path_y
            else:
                if self.path_t is not None:
                    return self.loss, self.path_t, self.path_y
        elif store_and_use_stored:
            if get_loss:
                if self.loss is not None:
                    return self.loss

        bs = start_X.shape[0]
        self.observed_0 = [[] for x in range(bs)]
        self.observed_1 = [[] for x in range(bs)]
        self.observed_X0 = [[] for x in range(bs)]
        self.observed_X1 = [[] for x in range(bs)]
        self.observed_t_0 = [[] for x in range(bs)]
        self.observed_t_1 = [[] for x in range(bs)]

        y = start_X
        batch_size = bs
        current_time = 0.0
        if start_time:
            current_time = start_time

        loss = 0

        if return_path:
            if start_time:
                path_t = []
                path_y = []
            else:
                path_t = [0.]
                path_y = [y]

        for i, obs_time in enumerate(times):
            # Calculate conditional expectation stepwise
            while current_time < (obs_time - 1e-10 * delta_t):
                if current_time < obs_time - delta_t:
                    delta_t_ = delta_t
                else:
                    delta_t_ = obs_time - current_time
                y = self.next_cond_exp(y, delta_t_, current_time)
                current_time = current_time + delta_t_

                # Storing the conditional expectation
                if return_path:
                    path_t.append(current_time)
                    path_y.append(y)

            # Reached an observation - set new interval
            start = time_ptr[i]
            end = time_ptr[i + 1]
            X_obs = X[start:end]
            i_obs = obs_idx[start:end]
            M_obs = M[start:end]

            # Update h. Also updating loss, tau and last_X
            Y_bj = y
            temp = copy.copy(y)
            for j, jj in enumerate(i_obs):
                if M_obs[j, 0] == 1:
                    self.observed_X0[jj].append(X_obs[j, 0])
                    self.observed_0[jj].append(1)
                    self.observed_t_0[jj].append(obs_time)
                else:
                    self.observed_0[jj].append(0)
                if M_obs[j, 1] == 1:
                    self.observed_X1[jj].append(X_obs[j, 1])
                    self.observed_1[jj].append(1)
                    self.observed_t_1[jj].append(obs_time)
                else:
                    self.observed_1[jj].append(0)
                assert M_obs[j, :].sum() > 0

                if M_obs[j, 0] == 1 and M_obs[j, 1] == 1:
                    temp[jj, 0] = X_obs[j, 0]
                    temp[jj, 1] = X_obs[j, 1]
                elif M_obs[j, 0] == 1:
                    temp[jj, 0] = X_obs[j, 0]
                    temp[jj, 1] = self.get_next_y1(
                        jj, y[jj, 1], obs_time, obs_time-self.alpha)
                else:
                    temp[jj, 1] = X_obs[j, 1]

            y = temp
            Y = y

            if get_loss:
                loss = loss + compute_loss(
                    X_obs=X_obs, Y_obs=Y[i_obs], Y_obs_bj=Y_bj[i_obs],
                    n_obs_ot=n_obs_ot[i_obs], batch_size=batch_size,
                    weight=weight, M_obs=M_obs)
            if return_path:
                path_t.append(obs_time)
                path_y.append(y)

        # after every observation has been processed, propagating until T
        while current_time < T - 1e-10 * delta_t:
            if current_time < T - delta_t:
                delta_t_ = delta_t
            else:
                delta_t_ = T - current_time
            y = self.next_cond_exp(y, delta_t_)
            current_time = current_time + delta_t_

            # Storing the predictions.
            if return_path:
                path_t.append(current_time)
                path_y.append(y)

        if get_loss and store_and_use_stored:
            self.loss = loss
        if return_path and store_and_use_stored:
            self.path_t = np.array(path_t)
            self.path_y = np.array(path_y)

        if return_path:
            # path dimension: [time_steps, batch_size, output_size]
            return loss, np.array(path_t), np.array(path_y)
        else:
            return loss

    def generate_paths(self):
        spot_paths = np.zeros(
            (self.nb_paths, 2, self.nb_steps + 1))
        dt = self.maturity / self.nb_steps

        random_numbers = np.random.normal(
            0, 1, (self.nb_paths, 1, self.nb_steps)) * np.sqrt(dt)
        W = np.cumsum(random_numbers, axis=2)

        spot_paths[:, 0, 1:] = W[:, 0, :]
        spot_paths[:, 1, 1+self.alpha_in_dt_steps:] = \
            W[:, 0, :-self.alpha_in_dt_steps]

        # stock_path dimension: [nb_paths, dimension, time_steps]
        return spot_paths, dt


class FracBM(StockModel):
    """
    Implementing FBM via FBM package
    """

    def __init__(self, nb_paths, nb_steps, S0, maturity, hurst,
                 method="daviesharte", **kwargs):
        """Instantiate the FBM"""
        self.nb_paths = nb_paths
        self.nb_steps = nb_steps
        self.S0 = S0
        self.maturity = maturity
        self.hurst = hurst
        self.method = method
        self.dimensions = np.size(S0)
        self.loss = None
        self.path_t = None
        self.path_y = None

    def r_H(self, t, s):
        return 0.5 * (t**(2*self.hurst) + s**(2*self.hurst) -
                      np.abs(t-s)**(2*self.hurst))

    def get_cov_mat(self, times):
        m = np.array(times).reshape((-1,1)).repeat(len(times), axis=1)
        return self.r_H(m, np.transpose(m))

    def next_cond_exp(self, y, delta_t, current_t):
        t = current_t+delta_t
        next_y = np.zeros_like(y)
        for ii in range(y.shape[0]):
            if self.obs_cov_mat_inv[ii] is not None:
                r = self.r_H(np.array(self.observed_t[ii]), t)
                next_y[ii] = np.dot(r, np.matmul(
                    self.obs_cov_mat_inv[ii], np.array(self.observed_X[ii])))
        return next_y

    def compute_cond_exp(self, times, time_ptr, X, obs_idx, delta_t, T, start_X,
                         n_obs_ot, return_path=True, get_loss=False,
                         weight=0.5, store_and_use_stored=True,
                         start_time=None,
                         **kwargs):
        """
        Compute conditional expectation
        :param times: np.array, of observation times
        :param time_ptr: list, start indices of X and obs_idx for a given
                observation time, first element is 0, this pointer tells how
                many (and which) of the observations of X along the batch-dim
                belong to the current time, and obs_idx then tells to which of
                the batch elements they belong. In particular, not each batch-
                element has to jump at the same time, and only those elements
                which jump at the current time should be updated with a jump
        :param X: np.array, data tensor
        :param obs_idx: list, index of the batch elements where jumps occur at
                current time
        :param delta_t: float, time step for Euler
        :param T: float, the final time
        :param start_X: np.array, the starting point of X
        :param n_obs_ot: np.array, the number of observations over the
                entire time interval for each element of the batch
        :param return_path: bool, whether to return the path of h
        :param get_loss: bool, whether to compute the loss, otherwise 0 returned
        :param until_T: bool, whether to continue until T (for eval) or only
                until last observation (for training)
        :param M: None or torch.tensor, if not None: the mask for the data, same
                size as X, with 0 or 1 entries
        :return: float (loss), if wanted paths of t and y (np.arrays)
        """
        if return_path and store_and_use_stored:
            if get_loss:
                if self.path_t is not None and self.loss is not None:
                    return self.loss, self.path_t, self.path_y
            else:
                if self.path_t is not None:
                    return self.loss, self.path_t, self.path_y
        elif store_and_use_stored:
            if get_loss:
                if self.loss is not None:
                    return self.loss

        assert self.dimensions == 1, "cond. exp. computation of FBM only for 1d"
        assert self.S0 == 0, "cond. exp. computation of FBM only for S0=0"

        bs = start_X.shape[0]
        self.observed_t = [[] for x in range(bs)]
        self.observed_X = [[] for x in range(bs)]
        self.obs_cov_mat = [None for x in range(bs)]
        self.obs_cov_mat_inv = [None for x in range(bs)]

        y = start_X
        batch_size = bs
        current_time = 0.0
        if start_time:
            current_time = start_time

        loss = 0

        if return_path:
            if start_time:
                path_t = []
                path_y = []
            else:
                path_t = [0.]
                path_y = [y]

        for i, obs_time in enumerate(times):
            # Calculate conditional expectation stepwise
            while current_time < (obs_time - 1e-10 * delta_t):
                if current_time < obs_time - delta_t:
                    delta_t_ = delta_t
                else:
                    delta_t_ = obs_time - current_time
                y = self.next_cond_exp(y, delta_t_, current_time)
                current_time = current_time + delta_t_

                # Storing the conditional expectation
                if return_path:
                    path_t.append(current_time)
                    path_y.append(y)

            # Reached an observation - set new interval
            start = time_ptr[i]
            end = time_ptr[i + 1]
            X_obs = X[start:end]
            i_obs = obs_idx[start:end]

            # add to observed
            for j, ii in enumerate(i_obs):
                self.observed_t[ii].append(obs_time)
                self.observed_X[ii].append(X_obs[j, 0])
                self.obs_cov_mat[ii] = self.get_cov_mat(self.observed_t[ii])
                self.obs_cov_mat_inv[ii] = np.linalg.inv(self.obs_cov_mat[ii])

            # Update h. Also updating loss, tau and last_X
            Y_bj = y
            temp = copy.copy(y)
            temp[i_obs] = X_obs
            y = temp
            Y = y

            if get_loss:
                loss = loss + compute_loss(
                    X_obs=X_obs, Y_obs=Y[i_obs], Y_obs_bj=Y_bj[i_obs],
                    n_obs_ot=n_obs_ot[i_obs], batch_size=batch_size,
                    weight=weight)
            if return_path:
                path_t.append(obs_time)
                path_y.append(y)

        # after every observation has been processed, propagating until T
        while current_time < T - 1e-10 * delta_t:
            if current_time < T - delta_t:
                delta_t_ = delta_t
            else:
                delta_t_ = T - current_time
            y = self.next_cond_exp(y, delta_t_)
            current_time = current_time + delta_t_

            # Storing the predictions.
            if return_path:
                path_t.append(current_time)
                path_y.append(y)

        if get_loss and store_and_use_stored:
            self.loss = loss
        if return_path and store_and_use_stored:
            self.path_t = np.array(path_t)
            self.path_y = np.array(path_y)

        if return_path:
            # path dimension: [time_steps, batch_size, output_size]
            return loss, np.array(path_t), np.array(path_y)
        else:
            return loss

    def generate_paths(self, start_X=None):
        spot_paths = np.empty(
            (self.nb_paths, self.dimensions, self.nb_steps + 1))
        dt = self.maturity / self.nb_steps
        if start_X is not None:
            spot_paths[:, :, 0] = start_X
        else:
            spot_paths[:, :, 0] = self.S0
        for i in range(self.nb_paths):
            for j in range(self.dimensions):
                fgn_sample = fgn(n=self.nb_steps, hurst=self.hurst,
                             length=self.maturity, method=self.method)
                spot_paths[i, j, 1:] = np.cumsum(fgn_sample)+spot_paths[i, j, 0]
        # stock_path dimension: [nb_paths, dimension, time_steps]
        return spot_paths, dt


class SP500(StockModel):
    """
    Data from SP500: https://www.kaggle.com/camnugent/sandp500
    """
    def __init__(self, **kwargs):
        self.nb_paths = 470

    def generate_paths(self, start_X=None):
        spot_paths = np.genfromtxt("SP500data.csv", delimiter=",")
        spot_paths = np.expand_dims(spot_paths, axis=1)
        # stock_path dimension: [nb_paths, dimension, time_steps]
        return spot_paths, 1

class OrnsteinUhlenbeck(StockModel):
    """
    Ornstein-Uhlenbeeck stock model, see:
    https://en.wikipedia.org/wiki/Ornstein–Uhlenbeck_process
    """

    def __init__(self, volatility, nb_paths, nb_steps, S0,
                 mean, speed, maturity, sine_coeff=None, **kwargs):
        super(OrnsteinUhlenbeck, self).__init__(
            volatility=volatility, nb_paths=nb_paths, drift=None,
            nb_steps=nb_steps, S0=S0, maturity=maturity,
            sine_coeff=sine_coeff
        )
        self.mean = mean
        self.speed = speed

    def next_cond_exp(self, y, delta_t, current_t):
        exp_delta = np.exp(-self.speed * self.periodic_coeff(current_t) * delta_t)
        return y * exp_delta + self.mean * (1 - exp_delta)

    def generate_paths(self, start_X=None):
        # Diffusion of the variance: dv = -k(v-vinf)*dt + vol*dW
        drift = lambda x, t: - self.speed * self.periodic_coeff(t) * (x - self.mean)
        diffusion = lambda x, t: self.volatility

        spot_paths = np.empty(
            (self.nb_paths, self.dimensions, self.nb_steps + 1))
        dt = self.maturity / self.nb_steps
        if start_X is not None:
            spot_paths[:, :, 0] = start_X
        for i in range(self.nb_paths):
            if start_X is None:
                spot_paths[i, :, 0] = self.S0
            for k in range(1, self.nb_steps + 1):
                random_numbers = np.random.normal(0, 1, self.dimensions)
                dW = random_numbers * np.sqrt(dt)
                spot_paths[i, :, k] = (
                        spot_paths[i, :, k - 1]
                        + drift(spot_paths[i, :, k - 1], (k - 1) * dt) * dt
                        + diffusion(spot_paths[i, :, k - 1], (k) * dt) * dW)
        # stock_path dimension: [nb_paths, dimension, time_steps]
        return spot_paths, dt


class Combined(StockModel):
    def __init__(self, stock_model_names, hyperparam_dicts, **kwargs):
        self.stock_model_names = stock_model_names
        self.hyperparam_dicts = hyperparam_dicts

    def compute_cond_exp(self, times, time_ptr, X, obs_idx, delta_t, T, start_X,
                         n_obs_ot, return_path=True, get_loss=False,
                         weight=0.5, **kwargs):
        # get first stockmodel
        stockmodel = DATASETS[self.stock_model_names[0]](
            **self.hyperparam_dicts[0])
        T = self.hyperparam_dicts[0]['maturity']
        loss, path_t, path_y = stockmodel.compute_cond_exp(
            times, time_ptr, X, obs_idx, delta_t,
            T, start_X,
            n_obs_ot, return_path=True, get_loss=get_loss,
            weight=weight, store_and_use_stored=False)
        for i in range(1, len(self.stock_model_names)):
            start_X = path_y[-1, :, :]
            start_time = path_t[-1]
            T += self.hyperparam_dicts[i]['maturity']
            stockmodel = DATASETS[self.stock_model_names[i]](
                **self.hyperparam_dicts[i])
            _loss, _path_t, _path_y = stockmodel.compute_cond_exp(
                times, time_ptr, X, obs_idx, delta_t,
                T, start_X,
                n_obs_ot, return_path=True, get_loss=get_loss,
                weight=weight, start_time=start_time,
                store_and_use_stored=False)
            loss += _loss
            path_t = np.concatenate([path_t, _path_t])
            path_y = np.concatenate([path_y, _path_y], axis=0)

        if return_path:
            # path dimension: [time_steps, batch_size, output_size]
            return loss, np.array(path_t), np.array(path_y)
        else:
            return loss


class DoublePendulum:
    """
    see formulas at https://math24.net/double-pendulum.html
    Runge-Kutta-4 is used to solve the ODE numerically
    """
    def __init__(self, start_alpha, length, mass_ratio, step_size=0.01):
        self.start_alpha = start_alpha
        self.reset()
        self.l = length
        self.m1 = 1
        self.mu = mass_ratio
        self.step_size = step_size
        self.g = 9.81

    def reset(self):
        self.Z = np.array(
            [self.start_alpha,
             self.start_alpha,
             np.zeros_like(self.start_alpha),
             np.zeros_like(self.start_alpha)])

    def set(self, Z):
        self.Z = Z

    def diff_equ(self, Z):
        return np.array([self.f1(Z), self.f2(Z), self.f3(Z), self.f4(Z)])

    @staticmethod
    def a1(Z):
        return Z[0]

    @staticmethod
    def a2(Z):
        return Z[1]

    @staticmethod
    def p1(Z):
        return Z[2]

    @staticmethod
    def p2(Z):
        return Z[3]

    def d(self, Z):
        return self.m1*(self.l**2)*(1+self.mu*np.sin(self.a1(Z)-self.a2(Z))**2)

    def f1(self, Z):
        n = self.p1(Z)-self.p2(Z)*np.cos(self.a1(Z)-self.a2(Z))
        d = self.d(Z)
        return n/d

    def f2(self, Z):
        n = self.p2(Z)*(1+self.mu)-self.p1(Z)*self.mu*np.cos(self.a1(Z)-self.a2(Z))
        d = self.d(Z)
        return n/d

    def A1(self, Z):
        n = self.p1(Z)*self.p2(Z)*np.sin(self.a1(Z)-self.a2(Z))
        d = self.d(Z)
        return n/d

    def A2(self, Z):
        d = 2*self.d(Z)*(1+self.mu*np.sin(self.a1(Z)-self.a2(Z))**2)
        n1 = self.p1(Z)**2*self.mu-\
             2*self.p1(Z)*self.p2(Z)*self.mu*np.cos(self.a1(Z)-self.a2(Z))+\
             self.p2(Z)**2*(1+self.mu)
        n2 = np.sin(2*(self.a1(Z)-self.a2(Z)))
        return n1*n2/d

    def f3(self, Z):
        n1 = -self.m1*(1+self.mu)*self.g*self.l*np.sin(self.a1(Z))
        return n1-self.A1(Z)+self.A2(Z)

    def f4(self, Z):
        n1 = -self.m1*self.mu*self.g*self.l*np.sin(self.a2(Z))
        return n1+self.A1(Z)-self.A2(Z)

    def update(self):
        """
        uses RK4 method to update the state vektor Z
        """
        Y1 = self.step_size*self.diff_equ(self.Z)
        Y2 = self.step_size*self.diff_equ(self.Z+Y1/2)
        Y3 = self.step_size*self.diff_equ(self.Z+Y2/2)
        Y4 = self.step_size*self.diff_equ(self.Z+Y3)
        Znew = self.Z + (Y1+2*Y2+2*Y3+Y4)/6
        self.Z = Znew
        return Znew


def plot_pendulum(nb_steps, start_alpha=0., length=1., mass_ratio=1.,
                  step_size=0.01, interval=10):
    l = length
    fig, ax = plt.subplots()
    p0, = ax.plot([0], [0], marker="o")
    x1 = l*np.cos(start_alpha-np.pi/2)
    y1 = l*np.sin(start_alpha-np.pi/2)
    x2 = x1 + l*np.cos(start_alpha-np.pi/2)
    y2 = y1 + l*np.sin(start_alpha-np.pi/2)
    p1, = ax.plot([x1], [y1], marker="o")
    p2, = ax.plot([x2], [y2], marker="o")
    l1, = ax.plot([0, x1], [0, y1], marker="", lw="1")
    l2, = ax.plot([x1, x2], [y1, y2], marker="", lw="1")

    def init():
        ax.set_ylim(-3, 3)
        ax.set_xlim(-3, 3)

    def data_gen():
        s = 0
        DP = DoublePendulum(start_alpha=start_alpha, length=length,
                            mass_ratio=mass_ratio, step_size=step_size)
        while s < nb_steps:
            s += 1
            yield DP.update()

    def run(data):
        Z = data
        x1 = l*np.cos(Z[0]-np.pi/2)
        y1 = l*np.sin(Z[0]-np.pi/2)
        x2 = x1 + l*np.cos(Z[1]-np.pi/2)
        y2 = y1 + l*np.sin(Z[1]-np.pi/2)
        p1.set_data([x1], [y1])
        p2.set_data([x2], [y2])
        l1.set_data([0, x1], [0, y1])
        l2.set_data([x1, x2], [y1, y2])

    ani = animation.FuncAnimation(
        fig, run, data_gen, blit=False, interval=interval,
        repeat=False, init_func=init)

    plt.show()


class DoublePendulumDataset(StockModel):
    def __init__(
            self, start_alpha_mean, start_alpha_std, length, mass_ratio,
            nb_paths, maturity=1., sampling_step_size=0.01,
            sampling_nb_steps=1000, use_every_n=10, **kwargs):
        """
        Args:
            start_alpha_mean: mean for normal distribution of which starting
                angle is sampled
            start_alpha_std: std for normal distribution of which starting
                angle is sampled
            length: length of pendulum components
            mass_ratio: ratio m2/m1 for mass of first (m1) and second (m2)
                pendulum
            nb_paths: int, number of paths to sample
            nb_steps: int, number of steps
            step_size:
            use_every_n:
        """
        self.path_t = None
        self.path_y = None

        self.start_alpha_mean = start_alpha_mean
        self.start_alpha_std = start_alpha_std
        self.nb_paths = nb_paths
        self.maturity = maturity
        self.sampling_step_size = sampling_step_size
        self.sampling_nb_steps = sampling_nb_steps
        self.use_every_n = use_every_n
        self.nb_steps = self.sampling_nb_steps/use_every_n
        self.dt = maturity/self.nb_steps
        self.dimensions = 4

        self.length = length
        self.mass_ratio = mass_ratio

    def generate_paths(self, start_X=None):
        start_alphas = np.random.normal(
            self.start_alpha_mean, self.start_alpha_std, self.nb_paths)

        paths = np.empty(
            (self.nb_paths, self.dimensions, self.sampling_nb_steps+1))
        DP = DoublePendulum(
            start_alpha=start_alphas, length=self.length,
            mass_ratio=self.mass_ratio, step_size=self.sampling_step_size)
        paths[:, :, 0] = np.transpose(DP.Z)
        for j in range(self.sampling_nb_steps):
            paths[:, :, j+1] = np.transpose(DP.update())

        # stock_path dimension: [nb_paths, dimension, time_steps]
        return paths[:, :, ::self.use_every_n], self.dt

    def next_cond_exp(self, y, delta_t_, current_time):
        DP = DoublePendulum(
            start_alpha=0., length=self.length, mass_ratio=self.mass_ratio,
            step_size=delta_t_*self.sampling_step_size*
                      self.sampling_nb_steps/self.maturity)
        DP.set(Z=np.transpose(y))
        next_y = np.transpose(DP.update())
        return next_y








# ==============================================================================
# this is needed for computing the loss with the true conditional expectation
def compute_loss(X_obs, Y_obs, Y_obs_bj, n_obs_ot, batch_size, eps=1e-10,
                 weight=0.5, M_obs=None):
    """
    compute the loss of the true conditional expectation, as in
    model.compute_loss
    """
    if M_obs is None:
        inner = (2 * weight * np.sqrt(np.sum((X_obs - Y_obs) ** 2, axis=1) + eps) +
                 2 * (1 - weight) * np.sqrt(np.sum((Y_obs_bj - Y_obs) ** 2, axis=1)
                                            + eps)) ** 2
    else:
        inner = (2 * weight * np.sqrt(
            np.sum(M_obs * (X_obs - Y_obs)**2, axis=1) + eps) +
                 2 * (1 - weight) * np.sqrt(
                    np.sum(M_obs * (Y_obs_bj - Y_obs)**2, axis=1) + eps))**2
    outer = np.sum(inner / n_obs_ot)
    return outer / batch_size


# ==============================================================================
# dict for the supported stock models to get them from their name
DATASETS = {
    # "AD_GLISSM": AD_GLISSM,
    # "AD_TSAGen": AD_TSAGen,
    "AD_OrnsteinUhlenbeckWithSeason": AD_OrnsteinUhlenbeckWithSeason,
    "Microbiome_OrnsteinUhlenbeck": Microbiome_OrnsteinUhlenbeck,
    "BlackScholes": BlackScholes,
    "Heston": Heston,
    "OrnsteinUhlenbeck": OrnsteinUhlenbeck,
    "HestonWOFeller": HestonWOFeller,
    "combined": Combined,
    "sine_BlackScholes": BlackScholes,
    "sine_Heston": Heston,
    "sine_OrnsteinUhlenbeck": OrnsteinUhlenbeck,
    "PoissonPointProcess": PoissonPointProcess,
    "FBM": FracBM,
    "BM2DCorr": BM2DCorr,
    "BMandVar": BMandVar,
    "BM": BM,
    "SP500": SP500,
    "DoublePendulum": DoublePendulumDataset,
    "BMFiltering": BMFiltering,
    "BMwithTimeLag": BMwithTimeLag,
}
# ==============================================================================


hyperparam_test_stock_models = {
    'drift': 0.2, 'volatility': 0.3, 'mean': 0.5, "poisson_lambda": 3.,
    'speed': 0.5, 'correlation': 0.5, 'nb_paths': 10, 'nb_steps': 100,
    'S0': 1, 'maturity': 1., 'dimension': 1}


def draw_stock_model(stock_model_name):
    hyperparam_test_stock_models['model_name'] = stock_model_name
    stockmodel = DATASETS[stock_model_name](**hyperparam_test_stock_models)
    stock_paths, dt = stockmodel.generate_paths()
    filename = '{}.pdf'.format(stock_model_name)

    # draw a path
    one_path = stock_paths[0, 0, :]
    dates = np.array([i for i in range(len(one_path))])
    cond_exp = np.zeros(len(one_path))
    cond_exp[0] = hyperparam_test_stock_models['S0']
    cond_exp_const = hyperparam_test_stock_models['S0']
    for i in range(1, len(one_path)):
        if i % 3 == 0:
            cond_exp[i] = one_path[i]
        else:
            cond_exp[i] = cond_exp[i - 1] * exp(
                hyperparam_test_stock_models['drift'] * dt)

    plt.plot(dates, one_path, label='stock path')
    plt.plot(dates, cond_exp, label='conditional expectation')
    plt.legend()
    plt.savefig(filename)
    plt.close()


if __name__ == '__main__':
    # draw_stock_model("BlackScholes")

    # ------------------------------
    # sm = FracBM(1, 100, 0, 1, 0.05)
    # paths = sm.generate_paths()
    # t = np.linspace(0, 1, 101)
    # rand_ind = np.random.random(len(t))
    # rand_ind = rand_ind > 0.9
    # rand_ind = rand_ind.tolist()
    # x = paths[0,0,rand_ind]
    # obs = t[rand_ind]
    # plt.plot(t, paths[0,0])
    # plt.plot(obs, x)
    # plt.show()
    # sm.observed_t = [obs[:7]]
    # sm.observed_X = [x[:7]]
    # sm.obs_cov_mat = [sm.get_cov_mat(sm.observed_t[0])]
    # sm.obs_cov_mat_inv = [np.linalg.inv(sm.obs_cov_mat[0])]
    # sm.next_cond_exp(x[6:7], 0, obs[6])
    # sm.next_cond_exp(x[6:7], 0.1, obs[6])
    # sm.next_cond_exp(x[6:7], 1e-16, obs[6])

    # ------------------------------------
    # plot_pendulum(1000, start_alpha=np.pi-0.0013, length=1., mass_ratio=1.,
    #               step_size=0.01, interval=1)
    # plot_pendulum(100, start_alpha=np.pi-0.2, length=1., mass_ratio=1.,
    #               step_size=0.1, interval=100)
    plot_pendulum(100, start_alpha=np.pi-0.05, length=1., mass_ratio=1.,
                  step_size=0.025, interval=100)

    pass

<|MERGE_RESOLUTION|>--- conflicted
+++ resolved
@@ -660,16 +660,11 @@
 
         # if self.anomaly_type in ['scale', 'diffusion', 'noise', 'trend', 'cutoff']:
         if self.anomaly_type in ['cutoff']:
-
-<<<<<<< HEAD
             self.occ_prob = self.anomaly_params['occurence_prob']
-=======
->>>>>>> 6860652f
             self.occ_pos_range = self.anomaly_params['occurence_pos_range']
             self.occ_pos_law = self.anomaly_params['occurence_pos_law']
             self.occ_len_range = self.anomaly_params['occurence_len_range']
             self.occ_len_law = self.anomaly_params['occurence_len_law']
-<<<<<<< HEAD
             self.occ_law = self.anomaly_params['occurence_law']
             self.occ_law_param = self.anomaly_params['occurence_law_param']
 
@@ -677,19 +672,10 @@
             if r == 0:
                 return None, None, []
 
-=======
-            # self.dim_occ_pos = self.anomaly_params['dim_occurence_pos']
-            # self.dim_occ_law = self.anomaly_params['dim_occurence_law']
-            # self.dim_occ_prob = self.anomaly_params['dim_occurence_prob']
-            self.occ_law = self.anomaly_params['occurence_law']
-            self.occ_law_param = self.anomaly_params['occurence_law_param']
-
->>>>>>> 6860652f
             pos_list = []
             olr0, olr1 = self.occ_len_range
             opr0, opr1 = self.occ_pos_range
             if self.occ_law == 'single':
-<<<<<<< HEAD
                 if self.occ_len_law == 'uniform':
                     length = float(np.random.uniform(olr0,olr1,1))
                 if self.occ_pos_law == 'uniform':
@@ -698,18 +684,7 @@
                     l = []
                     l.append((pos, pos+length))
                     pos_list.append(l)
-=======
-                r = np.random.binomial(1, self.occ_law_param, 1)
-                if r == 1:
-                    if self.occ_len_law == 'uniform':
-                        length = float(np.random.uniform(olr0,olr1,1))
-                    if self.occ_pos_law == 'uniform':
-                        pos = float(np.random.uniform(opr0,opr1-length,1))
-                    for j in range(self.dimensions):
-                        l = []
-                        l.append((pos, pos+length))
-                        pos_list.append(l)
->>>>>>> 6860652f
+
             elif self.occ_law == 'geometric':
                 n = np.random.geometric(self.occ_law_param, 1)
                 pos_list = [[] for j in range(self.dimensions)]
@@ -874,14 +849,10 @@
                     else:
                         x = self.nb_steps + 1
                     durations.append(durations[-1] + min(x, var["max_dur"][v]))
-<<<<<<< HEAD
                     if durations[-2] < self.nb_steps:
                         var_values[durations[-2]:min(durations[-1],self.nb_steps + 1),v] = 1
                         fct_pattern[:,durations[-2]:durations[-1]] *= var["factor"][v]
-=======
-                    var_values[durations[-2]:durations[-1],v] = 1
-                    fct_pattern[:,durations[-2]:durations[-1]] *= var["factor"][v]
->>>>>>> 6860652f
+
                 dynamic_vars = np.concatenate([dynamic_vars, var_values],axis=1)
 
         return fct_pattern, dynamic_vars
@@ -923,11 +894,6 @@
             fct_pattern, dynamic_vars = self.get_dynamic_vars(fct_pattern)
             dynamic[i] = np.transpose(dynamic_vars)
 
-<<<<<<< HEAD
-=======
-            print("B", dynamic_vars)
-
->>>>>>> 6860652f
             fct = lambda t: fct_pattern[:,int(t*self.nb_steps/self.maturity)]
             drift = lambda x, t: - self.periodic_coeff(t) * self.speed @ (x - fct(t))
 
