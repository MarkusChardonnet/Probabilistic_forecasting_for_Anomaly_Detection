--- conflicted
+++ resolved
@@ -321,7 +321,6 @@
     else:
         replace_values = None
 
-<<<<<<< HEAD
     if scoring_distribution == 'dirichlet':
         ad_module = Simple_AD_module(
             output_vars=output_vars,
@@ -336,36 +335,21 @@
     elif scoring_distribution == 'normal':
         ad_module = Simple_AD_module(
             output_vars=output_vars,
-            nb_MC_samples=nb_MC_samples,
             distribution_class="normal",
             replace_values=replace_values,
             class_thres=class_thres,
             seed=seed,
             epsilon=epsilon,
             verbose=verbose)
+    elif scoring_distribution == 'beta':
+        ad_module = DimAcc_AD_module(
+            output_vars=output_vars,
+            dimension=dimension,
+            distribution_class="beta",
+            replace_values=replace_values,
+            class_thres=class_thres,)
     else:
         raise ValueError("scoring_distribution not implemented")
-=======
-    # ad_module = Simple_AD_module(
-    #     output_vars=output_vars,
-    #     nb_MC_samples=nb_MC_samples,
-    #     distribution_class="beta",
-    #     replace_values=replace_values,
-    #     class_thres=class_thres,
-    #     seed=seed,
-    #     epsilon=epsilon,
-    #     dirichlet_use_coord=dirichlet_use_coord,
-    #     verbose=verbose)
-
-    ad_module = DimAcc_AD_module(
-        output_vars=output_vars,
-        dimension=dimension,
-        nb_MC_samples=nb_MC_samples,
-        distribution_class="beta",
-        replace_values=replace_values,
-        class_thres=class_thres,
-        )
->>>>>>> a6043fd4
 
     # train data
     obs = true_X.transpose(2, 0, 1)
