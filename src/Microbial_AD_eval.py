--- conflicted
+++ resolved
@@ -16,12 +16,12 @@
 from AD_modules import AD_module, DimAcc_AD_module, Simple_AD_module
 from configs import config
 from sklearn import metrics
-<<<<<<< HEAD
+
 import scipy.stats as stats
 import seaborn as sns
-=======
+
 from torch.utils.data import DataLoader
->>>>>>> 81c68621
+
 
 # since this is not a package - add src to path
 src_dir = os.path.abspath("src")
@@ -99,31 +99,6 @@
 # Functions
 makedirs = config.makedirs
 
-<<<<<<< HEAD
-=======
-
-def load_AD_dataset(stock_model_name="BlackScholes", time_id=None):
-    """
-    load a saved dataset by its name and id
-    :param stock_model_name: str, name
-    :param time_id: int, id
-    :return: np.arrays of stock_paths, observed_dates, number_observations
-                dict of hyperparams of the dataset
-    """
-    time_id = data_utils._get_time_id(stock_model_name=stock_model_name, time_id=time_id)
-    path = '{}{}-{}/'.format(training_data_path, stock_model_name, int(time_id))
-
-    with open('{}data.npy'.format(path), 'rb') as f:
-        stock_paths = np.load(f)
-        observed_dates = np.load(f)
-        nb_obs = np.load(f)
-        ad_labels = np.load(f)
-    with open('{}metadata.txt'.format(path), 'r') as f:
-        hyperparam_dict = json.load(f)
-
-    return stock_paths, observed_dates, nb_obs, ad_labels, hyperparam_dict
-
->>>>>>> 81c68621
 
 def get_model_predictions(
         dl, device, forecast_model, output_vars, T, delta_t, dimension,
